--- conflicted
+++ resolved
@@ -13,20 +13,11 @@
 #include <Eigen/Dense>
 #include <unsupported/Eigen/IterativeSolvers>
 // CppHilbert includes
-<<<<<<< HEAD
-#include "../CppHilbert/Library/source/BoundaryMesh.hpp"
-#include "../CppHilbert/Library/source/buildV.hpp"
-#include "../CppHilbert/Library/source/buildW.hpp"
-#include "../CppHilbert/Library/source/buildK.hpp"
-#include "../CppHilbert/Library/source/buildM.hpp"
-#include "../CppHilbert/Library/source/evaluateW.hpp"
-=======
 #include "source/BoundaryMesh.hpp"
 #include "source/buildV.hpp"
 #include "source/buildW.hpp"
 #include "source/buildK.hpp"
 #include "source/buildM.hpp"
->>>>>>> 02797aea
 
 
 namespace DirectFirstKind{
@@ -54,12 +45,7 @@
     //   (we do this by interpolation).
     Eigen::VectorXd G(mesh.numElements());
     for(int i=0; i<mesh.numElements(); i++){
-<<<<<<< HEAD
-      Eigen::Vector2d a,b;
-      std::tie(a,b) = mesh.getElementVertices(i);
-=======
       Eigen::Vector2d a,b; std::tie(a,b) = mesh.getElementVertices(i);
->>>>>>> 02797aea
       G(i) = g(0.5*(a+b).eval());
     }
     // - Put all pieces together and construct RHS
@@ -90,21 +76,12 @@
   Eigen::VectorXd solveDirichlet(const BoundaryMesh& mesh, const FUNC& g){
     // 1. Assemble bilinear form as in (1.3.122)
     // - Compute K
-<<<<<<< HEAD
-    Eigen::MatrixXd K; computeK00(K, mesh, 1e-05);
-    // - Compute Mass matrix for p.w.c/p.w.l
-    Eigen::SparseMatrix<double> M00aux(mesh.numElements(), mesh.numElements());
-    computeM00(M00aux, mesh);
-    Eigen::MatrixXd M0 = Eigen::MatrixXd(M00aux);
-    Eigen::MatrixXd LHS = (0.5*M0 - K).transpose();
-=======
     Eigen::MatrixXd K; computeK(K, mesh, 1e-05);
     // - Compute Mass matrix for p.w.c/p.w.l
     Eigen::SparseMatrix<double> M01aux(mesh.numElements(), mesh.numVertices());
     computeM01(M01aux, mesh);
     Eigen::MatrixXd M01 = Eigen::MatrixXd(M01aux);
     Eigen::MatrixXd LHS = (0.5*M01 - K).transpose();
->>>>>>> 02797aea
     
     // 2. Assemble right hand side using bilinear form of W as in (1.3.122)
     Eigen::MatrixXd W; computeW(W, mesh, 1e-05);
@@ -115,26 +92,7 @@
       G(i) = g(mesh.getVertex(i));
     }
     // - Put all pieces together and construct RHS
-<<<<<<< HEAD
-    Eigen::VectorXd RHS = W*G; // funnyly this works although it's wrong
-    // this one doesn't
-    /*
-    Eigen::VectorXd G(mesh.numElements());
-    Eigen::MatrixXd X(mesh.numElements(),2), n(mesh.numElements(),2);
-    for(int i=0; i<mesh.numElements(); i++){
-      Eigen::Vector2d a,b;
-      std::tie(a,b) = mesh.getElementVertices(i);
-      n.row(i) = unitNormal(a,b);
-      X.row(i) = (a+b)/2.;      
-      G(i) = g(mesh.getVertex(i));
-    }
-    Eigen::VectorXd WG_x;
-    evaluateW(WG_x, mesh, G, X, n, 1e-05);
-    Eigen::VectorXd RHS = M0*WG_x;
-    */
-=======
     Eigen::VectorXd RHS = W*G;
->>>>>>> 02797aea
     
     // 3. Solve system
     Eigen::VectorXd sol = LHS.lu().solve(RHS);
