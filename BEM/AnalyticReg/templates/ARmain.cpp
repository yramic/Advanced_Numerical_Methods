#include <iostream>
#include <fstream>
#include <istream> 
#include <cmath>
#include <Eigen/Dense>



//----------------------------------------------------------------------------
/* SAM_LISTING_BEGIN_0 */
/* @brief Compute matrix A-M using analytic expression.
 * \param[in] N Discretization parameter indicating number of basis functions.
 */
Eigen::MatrixXd computeAminusM(int N){
  Eigen::DiagonalMatrix<double, Eigen::Dynamic> AmM(2*N+1);

  // TODO: Compute A-M
  return AmM;
}
/* SAM_LISTING_END_0 */




//----------------------------------------------------------------------------
/* @brief Compute matrix M using periodic trapezoidal rule (2N+2 points).
 * \param[in] gamma Function that takes a double and returns a 2d vector  
 *                  corresponding to the parametrized curve.
 * \param[in] N Discretization parameter indicating number of basis functions.
 */
template <typename PARAM>
Eigen::MatrixXd computeM(const PARAM& gamma, int N){

  // Assemble big matrix
  Eigen::MatrixXd M(2*N+1, 2*N+1);

    // TODO: Compute M using quadrature

  return M;
}
/* SAM_LISTING_END_1 */


//----------------------------------------------------------------------------
/* SAM_LISTING_BEGIN_2 */
/* @brief Compute right hand side using periodic trapezoidal rule (2N points).
 * \param[in] gamma Function that takes a double and returns a 2d vector  
 *                  corresponding to the parametrized curve.
 * \param[in] g Right hand side function (takes 2d points and returns a double).
 * \param[in] N Discretization parameter indicating number of basis functions.
 */
template <typename PARAM, typename FUNC>
Eigen::VectorXd computeG(const PARAM& gamma, const FUNC& g, int N){
  // Initialize right hand side vector
  Eigen::VectorXd RHS(2*N+1);  RHS.setZero();
    // TODO: Compute RHS
  return RHS;
}
/* SAM_LISTING_END_2 */


//----------------------------------------------------------------------------
/* SAM_LISTING_BEGIN_3 */
/* @brief Build and solve boundary integral equation V rho = g
 * \param[in] gamma Function that takes a double and returns a 2d vector  
 *                  corresponding to the parametrized curve.
 * \param[in] g Right hand side function (takes 2d points and returns a double).
 * \param[in] N Discretization parameter indicating number of basis functions.
 */
template <typename PARAM, typename FUNC>
Eigen::VectorXd solveBIE(const PARAM& gamma, const FUNC& g, int N){
    // TODO: Build BIE system and solve it
  Eigen::VectorXd sol(2*N+1);
  
  return sol;
}
/* SAM_LISTING_END_3 */


//----------------------------------------------------------------------------


//----------------------------------------------------------------------------
/* @brief Compute L2 norm of UN from its coefficients using periodic trapezoidal 
 *        rule (2N points).
 * \param[in] gammaprime Function that takes a double and returns a 2d vector  
 *                       corresponding to the derivative of the curve's 
 *                       parametrization.
 * \param[in] coeffs coefficients of UN
 */
template <typename PARAMDER>
double L2norm(const PARAMDER& gammaprime, const Eigen::VectorXd& coeffs){
  double res=0.;
    // TODO: reconstruct the function and compute its L2norm
  
  return std::sqrt(res);
}
/* SAM_LISTING_END_4 */


/* SAM_LISTING_END_5 */



int main() {

  int N = 10;
  //----------------------------------------------------------------------------
  std::cout << "===========  Test integration  ===========" << std::endl;
  double Qint1 = 0., Qintcos = 0., Qintlogcos2 = 0.;
  /* TODO: You may test your quadrature by integrating 1, cos(t) and 
     log(cos(t)^2 + 1) */
  double intlogcos2ex = 2.*M_PI*log((sqrt(2)+1)/((sqrt(2)-1)*4));
  std::cout << " int 1                : " << fabs (Qint1 - 2*M_PI)
	    << "\n int cosx             : " << fabs(Qintcos)
	    << "\n int log(cosx*cosx+1) : " << fabs(Qintlogcos2 - intlogcos2ex)
	    << std::endl;
  std::cout << "==========================================" << std::endl
	    << std::endl;

  
  //----------------------------------------------------------------------------
  std::cout << "============  Test Coefficients for S(t) = (cos(t), sin(t))  "
	    << "============="  << std::endl;
  N = 4;
  std::function<Eigen::Vector2d(const double&)> S = [](const double& t){
    Eigen::Vector2d res;
    res << cos(t) , sin(t);
    return res;
  };
  std::function<Eigen::Vector2d(const double&)> Sprime = [](const double& t){
    Eigen::Vector2d res;
    res << -sin(t),  cos(t);
    return res;
  };

  
  // TODO: You may test your computation of the coefficients for S(t) and the
  // difference (S(0.1)-S(0))/S(0.1)-S(0).
  Eigen::Vector2d diffS; diffS.setZero();
  Eigen::Vector2d exDiffS; exDiffS<< cos(0.1) - cos(0), sin(0.1);
  std::cout << "(S(0.1)-S(0))/S(0.1)-S(0) = " << diffS.transpose() << " vs "
	    << exDiffS(0)/exDiffS.norm() << " , " << exDiffS(1)/exDiffS.norm()
	    << std::endl;
  std::cout << "==============================================================" 
	    << "============" << std::endl << std::endl;


  //----------------------------------------------------------------------------
  std::cout << "====================  Test Coefficients for gamma(t)  "
	    << "====================" << std::endl;
  std::function<Eigen::Vector2d(const double&)> gamma = [](const double& t){
    Eigen::Vector2d res;
    res << cos(t) + 0.65*cos(2*t), 1.5*sin(t);
    return res;
  };
  // TODO: You may test your computation of the coefficients for S(t) and the
  // difference (S(0.1)-S(0))/S(0.1)-S(0).
  Eigen::Vector2d diffGamma; diffGamma.setZero();
  Eigen::Vector2d exDiffgamma = gamma(0.1) - gamma(0);
  std::cout << "(gamma (0.1) - gamma(0))//S(0.1)-S(0) = " << diffGamma.transpose()
	    << " vs " << exDiffgamma.transpose()/exDiffS.norm() << std::endl;
  std::cout << "============================================================="
	    << "=============" << std::endl << std::endl;
  


  //----------------------------------------------------------------------------
  std::cout << "================  Test L2-norm  ================"
	    << std::endl;
    Eigen::VectorXd coeffToy(7);
  coeffToy << 0,1,0,0,0,0,0;
  double l2norm = L2norm(Sprime, coeffToy);
  std::cout << "error computing L2 norm of cos(t) : "
	    << fabs( l2norm - std::sqrt(M_PI)) << std::endl
	    << "================================================"
	    << std::endl << std::endl;
    
  
  //----------------------------------------------------------------------------
  /* SAM_LISTING_BEGIN_6 */
  std::cout << "=====  Test system for gamma(t)  ====="
	    << std::endl;
  std::function<Eigen::Vector2d(const double&)> gammaprime = [](const double& t){
    Eigen::Vector2d res;
    res << -sin(t) - 1.3*sin(2*t) , 1.5*cos(t);
    return res;
  };
  std::function<double(const Eigen::Vector2d&)> g = [](const Eigen::Vector2d& X){
    return sin(X(0))*sinh(X(1));
  };


<<<<<<< HEAD
  int Nl=15;
  Eigen::VectorXi Nall(Nl);  Nall.setLinSpaced(Nl, 3, 31);
  Eigen::VectorXd error(Nl); error.setZero();
=======
  Eigen::VectorXi Nall(9); Nall<< 3,5,7,9,11,13,15,17,19;
  Eigen::VectorXd error(9); error.setZero();
>>>>>>> c425f5a4
  Eigen::Vector2d T({0.5,0.2});
    // TODO: Solve BIE for different Ns and compute error of the solution.

  // Output error and discretization parameters N
  std::ofstream out_error("AR_errors.txt");
  out_error << error; 
  out_error.close( );

  std::ofstream out_N("AR_N.txt");
  out_N << Nall; 
  out_N.close( );
  std::cout << "======================================"
	    << std::endl << std::endl;
  
  /* SAM_LISTING_END_6 */
  std::cout << "DISCLAIMER : This code is still not working! " << std::endl;
    
  return 0;

}<|MERGE_RESOLUTION|>--- conflicted
+++ resolved
@@ -191,14 +191,9 @@
   };
 
 
-<<<<<<< HEAD
   int Nl=15;
   Eigen::VectorXi Nall(Nl);  Nall.setLinSpaced(Nl, 3, 31);
   Eigen::VectorXd error(Nl); error.setZero();
-=======
-  Eigen::VectorXi Nall(9); Nall<< 3,5,7,9,11,13,15,17,19;
-  Eigen::VectorXd error(9); error.setZero();
->>>>>>> c425f5a4
   Eigen::Vector2d T({0.5,0.2});
     // TODO: Solve BIE for different Ns and compute error of the solution.
 
