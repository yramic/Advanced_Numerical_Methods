///////////////////////////////////////////////////////////////////////////////
/// \file singleLayerPotential.cpp
/// \brief This file provides functions to compute single layer potential (slp)
///  type integrals.
///
///  This file contains only the implementation. For detailed documentation see
///  singleLayerPotential.hpp
///
///  This file is part of the HILBERT program package for the numerical
///  solution of the Laplace equation with mixed boundary conditions by use of
///  BEM in 2D.
///
///  C++ adaptation for ANCSE17 of HILBERT V3.1 TUWien 2009-2013
///////////////////////////////////////////////////////////////////////////////

#include <cstdlib>

#include "singleLayerPotential.hpp"
#include "constants.hpp"


//-----------------------------------------------------------------------------
double slp(int k, const Eigen::Vector2d& u, const Eigen::Vector2d& v)
{
  Eigen::VectorXd tmp = slpIterative(k, u, v);
  return tmp[k];
}

<<<<<<< HEAD
//------------------------------------------------------------------------------
// Computes the integrals I^(0)_k from Def. 2.2 in MAI08
// using a recursion formula given in Lemma 2.2
// returns all values for powers up to k in a vector
=======
>>>>>>> 45d5ef57
//-----------------------------------------------------------------------------
Eigen::VectorXd slpIterative(int k, const Eigen::Vector2d& u,
			     const Eigen::Vector2d& v)
{
  double a = u.squaredNorm();  /* a = <u,u> */
  double b = 2 * u.dot(v);     /* b = 2 <u,v> */
  double c = v.squaredNorm();  /* c = <v,v> */
  double D = 0.;
  Eigen::VectorXd val(k+1);

  /* Ensure that discriminant is either positive or zero */
  double tmp = 4*a*c - b*b;
  assert(fabs(u[0]) > EPS || fabs(u[1]) > EPS
          || fabs(v[0]) > EPS || fabs(v[1]) > EPS);
  assert(tmp >= -fabs(EPS*4*a*c)); /* By theory there holds tmp >= 0. */

  if (tmp > EPS*4*a*c)
    D = sqrt(tmp);
  else
    D = 0.;
  
  /* The case k=0: pure logarithmic integrand */
  if (fabs(u[0]) < EPS && fabs(u[1]) < EPS) {
      val[0] = 2*log(c);
  }
  else if (D == 0.) {
    tmp = b + 2*a;
    if (fabs(tmp) > EPS*a)
      val[0] = tmp * log( 0.25*tmp*tmp /a );
    else
      val[0] = 0;
    tmp = b - 2*a;
    if (fabs(tmp) > EPS*a)
      val[0] -= tmp * log( 0.25*tmp*tmp /a );
    val[0] = 0.5*val[0] /a - 4;
  }
  else { /* case D > 0 */
    tmp = c - a;
    if (fabs(tmp) < EPS*c)
      val[0] = 0.5*M_PI;
    else if (a < c)
      val[0] = atan( D /tmp );
    else
      val[0] = atan( D /tmp ) + M_PI;

    val[0] = ( 0.5*( (b+2*a) * log(a+b+c) - (b-2*a) * log(a-b+c) )
                + D*val[0]) / a - 4;
  }
  if (k == 0)
    return val;

  /* The case k=1: logarithmic kernel times a linear term */
  if (k>=1) {
    if (fabs(u[0]) < EPS && fabs(u[1]) < EPS) {
      val[1] = 0.;
    }
    else {
      /* val holds \int_{-1}^{+1} \log |a*s^2+b*s+c|^2 ds. */
      val[1] = -b*(2+val[0]);

      tmp = a+b+c;
      if (fabs(tmp) > EPS*a)
        val[1] += tmp * log(tmp);
   
      tmp = a-b+c;
      if (fabs(tmp) > EPS*a)
        val[1] -= tmp * log(tmp);

      val[1] /= (2*a);
    }
  }
  if (k == 1)
    return val;

  /* The case k>=2 */
  for (int i=2; i <= k; ++i) {
    if (fabs(u[0]) < EPS && fabs(u[1]) < EPS) {
      if (i%2 == 0)
        val[i] = 2.*log(c)/(i+1);
      else
        val[i] = 0.;
    }
    else {
      tmp = a+b+c;
      if (fabs(tmp) > a*EPS)
        val[i] = tmp*log(tmp);
      else
        val[i] = 0.;

      tmp = a-b+c;
      if (i % 2 == 0) {
        if (fabs(tmp) > a*EPS)
          val[i] += tmp*log(tmp);
        val[i] -= 4*a/(i+1);
      }
      else {
        if (fabs(tmp) > a*EPS)
          val[i] -= tmp*log(tmp);
        val[i] -= 2*b/i;
      }

      val[i] -= i*b*val[i-1]+(i-1)*c*val[i-2];
      val[i] /= ((i+1)*a);
    }
  }

  return val;
}

<<<<<<< HEAD
//------------------------------------------------------------------------------
// Section 3 of MAI08,
// Used only for evaluation of Newton potential
=======
>>>>>>> 45d5ef57
//-----------------------------------------------------------------------------
double doubleSlp(int k, int l, const Eigen::Vector2d& u,
		 const Eigen::Vector2d& v, const Eigen::Vector2d& w)
{

  double output = 0.;
  Eigen::VectorXd memTableUWpv, memTableUWmv, memTableVWpu, memTableVWmu;
  double normUSq = u.squaredNorm();
  double normVSq = v.squaredNorm();
  double normWSq = w.squaredNorm();
  double detUV = CrossProd2d(u,v);

  if (normUSq < EPS && normVSq < EPS)
  {
    if (k%2 == 0)
    {
      if (l%2 == 0)
      {
        if (normWSq < EPS)
          return 0;
        else
          return 2./((k+1)*(l+1))*log(normWSq);
      }
    }
    return 0.;
  }
  else if (normUSq < EPS)
  {
    if (k%2 == 0)
      return 1./(k+1) * slp(l, v, w);
    else
      return 0.;
  }
  else if (normVSq < EPS)
  {
    if (l%2 == 0)
      return 1./(l+1) * slp(k, u, w);
    else
      return 0.;
  }

  if (fabs(detUV) < EPS*sqrt(normUSq*normVSq)) { /* u,v parallel */
    double mu = 0.;

    memTableUWpv = slpIterative(k, u, w+v);
    memTableUWmv = slpIterative(k, u, w-v);
    memTableVWpu = slpIterative(k+l+1, v, w+u);
    memTableVWmu = slpIterative(k+l+1, v, w-u);

    if (fabs(u[0]) < fabs(u[1]))
      mu = v[1] / u[1];
    else
      mu = v[0] / u[0];

    output = memTableUWpv[0] - mu*memTableVWpu[k+l+1] +
              mu*memTableVWmu[k+l+1];
    if ((k+l) % 2 == 0)
      output += memTableUWmv[0];
    else
      output -= memTableUWmv[0];
    output /= (2*(k+l+1));

    for (int i = 1; i <= k; ++i) {
      output *= 2*i*mu;
      output += memTableUWpv[i] - mu*memTableVWpu[l+k+1-i]; 

      if ((k+l-i) % 2 == 0)
        output += memTableUWmv[i];
      else
        output -= memTableUWmv[i];

      if (i % 2 == 0)
        output += mu*memTableVWmu[l+k+1-i];
      else
        output -= mu*memTableVWmu[l+k+1-i];

      output /= (2*(l+k+1-i));
    }
  }
  else {
    double mu1 = 0., mu2 = 0.;
    Eigen::VectorXd tmp(l+1);

    if (fabs(w[0]+v[0]-u[0]) < fabs(w[0])*EPS
          && fabs(w[1]+v[1]-u[1]) < fabs(w[1])*EPS) {
      memTableVWmu.resize(l+1);
      for (int i = 0; i <= l; ++i)
        memTableVWmu[i] = 0.;

      memTableUWpv.resize(k+1);
      for (int i = 0; i <= k; ++i)
        memTableUWpv[i] = 0.;
    }
    else {
      memTableVWmu = slpIterative(l, v, w-u);
      memTableUWpv = slpIterative(k, u, w+v);
    }

    if (fabs(w[0]+u[0]-v[0]) < fabs(w[0])*EPS
          && fabs(w[1]+u[1]-v[1]) < fabs(w[1])*EPS) {
      memTableVWpu.resize(l+1);
      for (int i = 0; i <= l; ++i)
        memTableVWpu[i] = 0.;

      memTableUWmv.resize(k+1);
      for (int i = 0; i <= k; ++i)
        memTableUWmv[i] = 0.;
    }
    else {
      memTableVWpu = slpIterative(l, v, w+u);
      memTableUWmv = slpIterative(k, u, w-v);
    }

    mu1 = CrossProd2d(v,w) / detUV;
    mu2 = -CrossProd2d(u,w) / detUV;

    tmp[0] = -2 + ((mu1+1)*memTableVWpu[0] - (mu1-1)*memTableVWmu[0]
              + (mu2+1)*memTableUWpv[0] - (mu2-1)*memTableUWmv[0]) * 0.25;

    for (int i = 1; i <= l; ++i) {
      tmp[i] = 0.5*((mu1+1)*memTableVWpu[i] - (mu1-1)*memTableVWmu[i]
            + (mu2+1)*memTableUWpv[0]) - i*mu2*tmp[i-1];
      if (i%2 == 0) {
        tmp[i] -= 4./(i+1);
        tmp[i] -= 0.5 * (mu2-1)*memTableUWmv[0];
      }
      else
        tmp[i] += 0.5 * (mu2-1)*memTableUWmv[0];

      tmp[i] /= (i+2);
    }

    for (int i = 1; i <= k; ++i) {
      tmp[0] = 0.5*((mu1+1)*memTableVWpu[0] + (mu2+1)*memTableUWpv[i]
                  - (mu2-1)*memTableUWmv[i]) - i*mu1*tmp[0];
      if (i%2 == 0) {
        tmp[0] -= 4./(i+1);
        tmp[0] -= 0.5*(mu1-1)*memTableVWmu[0];
      }
      else {
        tmp[0] += 0.5*(mu1-1)*memTableVWmu[0];
      }

      tmp[0] /= (i+2);

      for (int j = 1; j <= l; ++j) {
        tmp[j] *= -i*mu1;
        tmp[j] -= j*mu2*tmp[j-1];
        tmp[j] += 0.5*( (mu1+1)*memTableVWpu[j] + (mu2+1)*memTableUWpv[i] );
        if (i%2 == 0) {
          if (j%2 == 0) {
            tmp[j] -= 4./((i+1)*(j+1));
          }
          tmp[j] -= 0.5 * (mu1-1) * memTableVWmu[j];
        }
        else {
          tmp[j] += 0.5 * (mu1-1) * memTableVWmu[j];
        }

        if (j%2 == 0) {
          tmp[j] -= 0.5 * (mu2-1) * memTableUWmv[i];
        }
        else {
          tmp[j] += 0.5 * (mu2-1) * memTableUWmv[i];
        }

        tmp[j] /= (i+j+2);
      }
    }

    output = tmp[l];
  }

  return output;
}

<<<<<<< HEAD
//------------------------------------------------------------------------------
// Computation of entries of single layer Galerkin matrix for piecewise
// constantb trial and test functions.
=======
>>>>>>> 45d5ef57
//-----------------------------------------------------------------------------
double computeVij(const Eigen::Vector2d& a, const Eigen::Vector2d& b,
		  const Eigen::Vector2d& c, const Eigen::Vector2d& d, double eta)
{
  double hi = (b-a).squaredNorm(); /* hi = norm(b-a)^2 */
  double hj = (d-c).squaredNorm(); /* hj = norm(d-c)^2 */

  return sqrt(hi*hj)*computeWij(a,b,c,d, eta);
}

//-----------------------------------------------------------------------------
double computeWij(Eigen::Vector2d a, Eigen::Vector2d b,
		  Eigen::Vector2d c, Eigen::Vector2d d, double eta)
{
  double hi = (b-a).squaredNorm(); /* hi = norm(b-a)^2 */
  double hj = (d-c).squaredNorm(); /* hj = norm(d-c)^2 */
  double tmp = 0.;

  /* For stability reasons, we guarantee   hj <= hi   to ensure that *
   * outer integration is over smaller domain. This is done by       *
   * swapping Ej and Ei if necessary.                                */
  if (hj > hi) {
    std::swap(a,c);
    std::swap(b,d);
    std::swap(hi,hj);
  }

  if ( eta == 0) { /* compute all matrix entries analytically */
    return computeWijAnalytic(a,b,c,d);
  }
  else { /* compute admissible matrix entries semi-analytically */
    if ( distanceSegmentToSegment(a,b,c,d) > eta*sqrt(hj) )
    {
      return computeWijSemianalytic(a,b,c,d);
    }
    else {
      return computeWijAnalytic(a,b,c,d);
    }
  }
}

<<<<<<< HEAD
//------------------------------------------------------------------------------
// Analytic integration of logarithmic kernel over two straight panels
=======
>>>>>>> 45d5ef57
//-----------------------------------------------------------------------------
double computeWijAnalytic(const Eigen::Vector2d& a, const Eigen::Vector2d& b,
			  const Eigen::Vector2d& c, const Eigen::Vector2d& d)
{
  double hi = (b-a).squaredNorm(); /* hi = norm(b-a)^2 */
  double hj = (d-c).squaredNorm(); /* hj = norm(d-c)^2 */
  double val = 0.;
  double lambda, mu;

  Eigen::Vector2d x = (b-a)/2.;
  Eigen::Vector2d y = (c-d)/2.;
  Eigen::Vector2d z = (a+b-c-d)/2.;

  /* There hold different recursion formulae if Ei and Ej */
  /* are parallel (det = 0) or not                        */
  double det = CrossProd2d(x,y);

  if ( fabs(det) <= EPS*sqrt(hi*hj) ) { /* case that x and y are linearly */
    if ( fabs(x[0]) < fabs(x[1]) )      /* dependent, i.e., Ei and Ej are */
      lambda = y[1] / x[1];             /* parallel. */
    else
      lambda = y[0] / x[0];

    val = 0.5*( lambda * ( slp(1, y, z-x) - slp(1, y, z+x) )
                         + slp(0, x, z+y) + slp(0, x, z-y) );
  }

  else { /* case that x and y are linearly independent */
    lambda = (z[0]*y[1] - z[1]*y[0]) /det;
    mu = (x[0]*z[1] - x[1]*z[0]) /det;

    val = 0.25 * (-8 + (lambda+1)*slp(0, y, z+x) - (lambda-1)*slp(0, y, z-x)
                          + (mu+1)*slp(0, x, z+y) - (mu-1)*slp(0, x, z-y));
  }
  
  return -0.125*val /M_PI; /* = -1/(8*M_PI)*val */
}

//-----------------------------------------------------------------------------
double computeWijSemianalytic(const Eigen::Vector2d& a, const Eigen::Vector2d& b,
			      const Eigen::Vector2d& c, const Eigen::Vector2d& d)
{
  double val = 0;
  const double* gauss_point = getGaussPoints(GAUSS_ORDER);
  const double* gauss_wht = getGaussWeights(GAUSS_ORDER);

  Eigen::Vector2d u = 0.5*(a-b);

  for (int k=0; k<GAUSS_ORDER; ++k){
      /* transformation of quadrature nodes from [-1,1] to [a,b] */
      Eigen::Vector2d sx = ((1-gauss_point[k])*c+(1+gauss_point[k])*d)*0.5;      
      Eigen::Vector2d v = sx - 0.5*(a+b);
 
      /* inner product wht*func(sx) */
      val += gauss_wht[k] * slp(0, u, v);
  }
  
  return -0.0625*val / M_PI; /* = - 1/(16*M_PI) * int(log |.|^2) */
}<|MERGE_RESOLUTION|>--- conflicted
+++ resolved
@@ -26,13 +26,11 @@
   return tmp[k];
 }
 
-<<<<<<< HEAD
+
 //------------------------------------------------------------------------------
 // Computes the integrals I^(0)_k from Def. 2.2 in MAI08
 // using a recursion formula given in Lemma 2.2
 // returns all values for powers up to k in a vector
-=======
->>>>>>> 45d5ef57
 //-----------------------------------------------------------------------------
 Eigen::VectorXd slpIterative(int k, const Eigen::Vector2d& u,
 			     const Eigen::Vector2d& v)
@@ -142,12 +140,10 @@
   return val;
 }
 
-<<<<<<< HEAD
+
 //------------------------------------------------------------------------------
 // Section 3 of MAI08,
 // Used only for evaluation of Newton potential
-=======
->>>>>>> 45d5ef57
 //-----------------------------------------------------------------------------
 double doubleSlp(int k, int l, const Eigen::Vector2d& u,
 		 const Eigen::Vector2d& v, const Eigen::Vector2d& w)
@@ -324,12 +320,10 @@
   return output;
 }
 
-<<<<<<< HEAD
+
 //------------------------------------------------------------------------------
 // Computation of entries of single layer Galerkin matrix for piecewise
 // constantb trial and test functions.
-=======
->>>>>>> 45d5ef57
 //-----------------------------------------------------------------------------
 double computeVij(const Eigen::Vector2d& a, const Eigen::Vector2d& b,
 		  const Eigen::Vector2d& c, const Eigen::Vector2d& d, double eta)
@@ -371,11 +365,9 @@
   }
 }
 
-<<<<<<< HEAD
+
 //------------------------------------------------------------------------------
 // Analytic integration of logarithmic kernel over two straight panels
-=======
->>>>>>> 45d5ef57
 //-----------------------------------------------------------------------------
 double computeWijAnalytic(const Eigen::Vector2d& a, const Eigen::Vector2d& b,
 			  const Eigen::Vector2d& c, const Eigen::Vector2d& d)
