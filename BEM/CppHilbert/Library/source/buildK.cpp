--- conflicted
+++ resolved
@@ -21,7 +21,6 @@
 #include "constants.hpp"
 #include "doubleLayerPotential.hpp"
 
-<<<<<<< HEAD
 /* SAM_LISTING_BEGIN_1 */
 void computeK(Eigen::MatrixXd& K, const BoundaryMesh& mesh,
 	      double eta)
@@ -30,6 +29,7 @@
   int nC = mesh.numVertices();
   // Matrix returned through reference: resize and initialize matrix
   K.resize(nE,nC); K.setZero();
+  double I0=0.0, I1=0.0;
   
   // \com{outer loop}: traverse the panels
   for (int j=0;j<nE;++j) {
@@ -49,55 +49,11 @@
 	  // Zero contribution for parallel panels !
 	  double lindep1 = fabs( (a-c)[0]*(b-a)[1]-(a-c)[1]*(b-a)[0] );
 	  double lindep2 = fabs( (a-d)[0]*(b-a)[1]-(a-d)[1]*(b-a)[0] );
-=======
-
-void computeK(Eigen::MatrixXd& K, const BoundaryMesh& mesh, double eta)
-{
-
-  // resize and initialize matrix
-  int nE = mesh.numElements();
-  int nC = mesh.numVertices();
-  K.resize(nE, nC);  K.setZero();
-  double I0=0.0, I1=0.0;
-  
-  // traverse the elements
-  for (int j=0;j<nE;++j)
-  {
-    // get vertices indices and coordinates for Ei=[a,b]
-    int aidx = mesh.getElementVertex(j,0);
-    int bidx = mesh.getElementVertex(j,1);
-    const Eigen::Vector2d& a = mesh.getVertex(aidx);
-    const Eigen::Vector2d& b = mesh.getVertex(bidx);
-   
-    // traverse the elements
-    for (int i=0;i<nE;++i)
-    {
-      // get vertices indices and coordinates for Ej=[c,d]
-      int cidx = mesh.getElementVertex(i,0);
-      int didx = mesh.getElementVertex(i,1);
-      const Eigen::Vector2d& c = mesh.getVertex(cidx);
-      const Eigen::Vector2d& d = mesh.getVertex(didx);
-      
-      double linetest1 = fabs( (a-c)[0]*(b-a)[1]-(a-c)[1]*(b-a)[0] );
-      double linetest2 = fabs( (a-d)[0]*(b-a)[1]-(a-d)[1]*(b-a)[0] );
-
-      if( linetest1>EPS*(a-c).norm() || linetest2>EPS*(a-d).norm() )
-      {
-        // compute elements' contribution
-        computeKij(&I0,&I1,eta,a,b,c,d);
-        // distribute among matrix entries
-        K(j,cidx) += I0-I1;
-        K(j,didx) += I0+I1;
-      }
-
-    }
-  }
->>>>>>> f7930fed
 
 	  if( lindep1>EPS*(a-c).norm() || lindep2>EPS*(a-d).norm()) // \Label[line]{K:1}
 	    {
 	      // compute entries of $1\times2$ interaction matrix
-	      double I0=0.0, I1=0.0;
+	      //double I0=0.0, I1=0.0;
 	      computeKij(&I0,&I1,eta,a,b,c,d);
 	      // distribute values to matrix entries
 	      K(j,cidx) += I0-I1; // \Label[line]{K:2}
