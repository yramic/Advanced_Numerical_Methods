--- conflicted
+++ resolved
@@ -123,11 +123,7 @@
   n /= (b-a).norm();
   return n;
 }
-
-<<<<<<< HEAD
-
-=======
->>>>>>> 45d5ef57
+ 
 //-----------------------------------------------------------------------------
 double CrossProd2d(const Eigen::Vector2d& a, const Eigen::Vector2d& b)
 {
