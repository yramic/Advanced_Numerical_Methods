--- conflicted
+++ resolved
@@ -51,9 +51,6 @@
     HMAT::ClusterTree<HMAT::CtNode<d>> T;
     T.init(pts);
     std::cout << "1D Cluster tree" << T << std::endl;
-<<<<<<< HEAD
-    // printClusterTree(T, T.root);
-=======
     printClusterTree(T, T.root);
   }
   {
@@ -74,7 +71,6 @@
     T.init(pts);
     std::cout << "2D Cluster tree" << T << std::endl;
     printClusterTree(T, T.root);
->>>>>>> cf9b0964
   }
   // {
   //   std::cout << "\t >> 2D:" << std::endl;
