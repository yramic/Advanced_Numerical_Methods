/***********************************************************************
 *                                                                     *
 * Code for Course "Advanced Numerical Methods for CSE"                *
 * (Prof. Dr. R. Hiptmair)                                             *
 * Author: Ioannis Magkanaris                                          *
 * Date: 11/2017                                                       *
 * (C) Seminar for Applied Mathematics, ETH Zurich                     *
 * This code can be freely used for non-commercial purposes as long    *
 * as this header is left intact.                                      *
 ***********************************************************************/
#include "include/ctree.hpp"

#include <iostream>

#include "include/node.hpp"
#include "include/point.hpp"

bool check(std::vector<int> dfs_points, std::vector<Point> tree_vector) {
  int i = 0;
  for (std::vector<Point>::iterator iter = tree_vector.begin();
       iter < tree_vector.end(); iter++, i++) {
    if (iter->getId() != dfs_points[i]) {
      std::cout << iter->getId() << " " << dfs_points[i] << " " << i
                << std::endl;
      return false;
    }
  }
  return true;
}

std::vector<Point> DFS_traversing(Node* x, std::vector<Point>& tree_vector) {
  if (x->getPPoints().size() <= 1) {
    return x->getPPoints();
  } else {
    if (x->getTl_Child() != NULL) {
      std::vector<Point> t = DFS_traversing(x->getTl_Child(), tree_vector);
      for (std::vector<Point>::iterator it = t.begin(); it < t.end(); it++) {
        tree_vector.push_back(*it);
      }
    }
    if (x->getTr_Child() != NULL) {
      std::vector<Point> t = DFS_traversing(x->getTr_Child(), tree_vector);
      for (std::vector<Point>::iterator it = t.begin(); it < t.end(); it++) {
        tree_vector.push_back(*it);
      }
    }
    if (x->getBl_Child() != NULL) {
      std::vector<Point> t = DFS_traversing(x->getBl_Child(), tree_vector);
      for (std::vector<Point>::iterator it = t.begin(); it < t.end(); it++) {
        tree_vector.push_back(*it);
      }
    }
    if (x->getBr_Child() != NULL) {
      std::vector<Point> t = DFS_traversing(x->getBr_Child(), tree_vector);
      for (std::vector<Point>::iterator it = t.begin(); it < t.end(); it++) {
        tree_vector.push_back(*it);
      }
    }
    return x->getPPoints();
  }
}

int main() {
  unsigned n = 16;  // number of points
  std::vector<int> x = {24, 22, 73, 63, 14, 17, 39, 99,
                        83, 41, 40, 4,  83, 30, 65, 23},
                   y = {24, 55, 87, 91, 30, 1,  9,  28,
                        67, 85, 10, 84, 57, 72, 86, 56},
                   v = {66, 63, 27, 46, 83, 58, 46, 8,
                        95, 57, 2,  79, 34, 21, 64, 95};
  std::vector<Point> PPoints;  // initalizing Polygon Points properties
  PPoints.reserve(n);
  for (int i = 0; i < n; i++) {
    Point p;
    p.setId(i);
    p.setX(x[i]);
    p.setY(y[i]);
    p.setV(v[i]);
    PPoints.push_back(p);
  }
  unsigned d = 2;
  cTree test_tree(PPoints, d);                    // creating the tree
  std::vector<Point> tree_vector, tree_vector_t;  // dummy vectors
<<<<<<< HEAD
  tree_vector_t =
      DFS_traversing(test_tree.getRoot(),
                     tree_vector);  // traversing the tree in DFS, so we know
                                    // with what order should the node of the
                                    // tree be printed given standard points
=======
  tree_vector_t = DFS_traversing(
      test_tree.getRoot(),
      tree_vector);  // traversing the tree in DFS, so we know with what order should the node of the tree be printed given standard points
>>>>>>> cf9b0964
  std::vector<int> dfs_points = {11, 13, 1,  15, 11, 1, 15, 13, 3, 2, 9,
                                 14, 9,  3,  14, 2,  4, 0,  5,  6, 4, 5,
                                 0,  6,  12, 8,  10, 7, 10, 12, 8, 7};
  bool correct = check(
      dfs_points,
<<<<<<< HEAD
      tree_vector);  // function to check if the IDs of the points that are in
                     // the vector are the same with the IDs we are looking for
=======
      tree_vector);  // function to check if the IDs of the points that are in the vector are the same with the IDs we are looking for
>>>>>>> cf9b0964
  if (correct)
    std::cout << "Correct" << std::endl;
  else
    std::cout << "Wrong" << std::endl;
}<|MERGE_RESOLUTION|>--- conflicted
+++ resolved
@@ -81,28 +81,15 @@
   unsigned d = 2;
   cTree test_tree(PPoints, d);                    // creating the tree
   std::vector<Point> tree_vector, tree_vector_t;  // dummy vectors
-<<<<<<< HEAD
-  tree_vector_t =
-      DFS_traversing(test_tree.getRoot(),
-                     tree_vector);  // traversing the tree in DFS, so we know
-                                    // with what order should the node of the
-                                    // tree be printed given standard points
-=======
   tree_vector_t = DFS_traversing(
       test_tree.getRoot(),
       tree_vector);  // traversing the tree in DFS, so we know with what order should the node of the tree be printed given standard points
->>>>>>> cf9b0964
   std::vector<int> dfs_points = {11, 13, 1,  15, 11, 1, 15, 13, 3, 2, 9,
                                  14, 9,  3,  14, 2,  4, 0,  5,  6, 4, 5,
                                  0,  6,  12, 8,  10, 7, 10, 12, 8, 7};
   bool correct = check(
       dfs_points,
-<<<<<<< HEAD
-      tree_vector);  // function to check if the IDs of the points that are in
-                     // the vector are the same with the IDs we are looking for
-=======
       tree_vector);  // function to check if the IDs of the points that are in the vector are the same with the IDs we are looking for
->>>>>>> cf9b0964
   if (correct)
     std::cout << "Correct" << std::endl;
   else
