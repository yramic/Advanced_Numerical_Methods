#include "../include/node.hpp"
#include "../include/cheby.hpp"
#include <Eigen/Dense>
#include <iostream>
#include "../include/point.hpp"
#include <limits>

// actual  constructor: creates the root of the Cluster Tree and the recursivly creates the leaves
Node::Node(std::vector<Point> Points, unsigned deg):
    tl_child_(NULL), tr_child_(NULL), bl_child_(NULL), br_child_(NULL), deg_(deg), PPointsTree_(Points), CVc_node_(Eigen::VectorXd::Zero((deg+1)*(deg+1)))
{ setLeaves(); }

// destructor
Node::~Node()
{
    if(tl_child_ != NULL) delete tl_child_;
    if(tr_child_ != NULL) delete tr_child_;
    if(bl_child_ != NULL) delete bl_child_;
    if(br_child_ != NULL) delete br_child_;
}

// calculate the rectangle defined by the points of the node
void Node::getRect(){
    double maxX,minX,maxY,minY;
    maxX = PPointsTree_.begin()->getX();
    minX = PPointsTree_.begin()->getX();
    maxY = PPointsTree_.begin()->getY();
    minY = PPointsTree_.begin()->getY();
    for (std::vector<Point>::iterator it=PPointsTree_.begin()+1; it!=PPointsTree_.end(); it++){
        if (it->getX()>maxX) {
            maxX = it->getX();
        }
        else if (it->getX()<minX) {
            minX = it->getX();
        }
        if (it->getY()>maxY) {
            maxY = it->getY();
        }
        else if (it->getY()<minY) {
            minY = it->getY();
        }
<<<<<<< HEAD
=======
        Cheby cbx(x1_b_, x2_b_, deg_);
        Cheby cby(y1_b_, y2_b_, deg_);
        tkx_ = cbx.getNodes(); // Chebyshew nodes for x axis
        wkx_ = cbx.getWghts(); // weights of Lagrange polynomial for x axis
        tky_ = cby.getNodes(); // Chebyshew nodes for y axis
        wky_ = cby.getWghts(); // weights of Lagrange polynomial for y axis
//        if (!tl_PPoints.empty()) tl_child_ = new Node(tl_PPoints,minX,medX,medY,maxY, deg_); // recursive construction of the Cluster Tree levels below root
//        if (!tr_PPoints.empty()) tr_child_ = new Node(tr_PPoints,medX,maxX,medY,maxY, deg_);
//        if (!bl_PPoints.empty()) bl_child_ = new Node(bl_PPoints,minX,medX,minY,medY, deg_);
//        if (!br_PPoints.empty()) br_child_ = new Node(br_PPoints,medX,maxX,minY,medY, deg_);
>>>>>>> 96774f3f
    }
    x1_ = minX;
    x2_ = maxX;
    y1_ = minY;
    y2_ = maxY;
}

// build tree recursively
void Node::setLeaves()
{
    if(!PPointsTree_.empty() && PPointsTree_.size()>1){ // if there are points in the PPointsTree vector of points then they are equaly divided into the node´s children
        auto checkX = [](Point a, Point b) -> bool { return a.getX()<b.getX(); };
        std::sort(PPointsTree_.begin(),PPointsTree_.end(),checkX);
        std::vector<Point>::iterator it;
        it=PPointsTree_.begin()+(PPointsTree_.size()+1)/2;  // set  iterator in the middle of the vector of points in this node
        std::vector<Point> l_points,r_points;               // sorting of points in left and right based on the points´ y coordinates
        l_points.assign(PPointsTree_.begin(), it);
        r_points.assign(it,PPointsTree_.end());
        auto checkY = [](Point a, Point b) -> bool { return a.getY()<b.getY(); };
        std::sort(l_points.begin(),l_points.end(),checkY);   // sorting of left and right vectors in top and bottom based on points´ y coordinates
        std::sort(r_points.begin(),r_points.end(),checkY);
        std::vector<Point> tl_PPoints, tr_PPoints, bl_PPoints, br_PPoints;  // creation of children nodes´ points vectors
        it=l_points.begin()+(l_points.size()+1)/2;
        tl_PPoints.assign(it,l_points.end());
        bl_PPoints.assign(l_points.begin(),it);
        it=r_points.begin()+(r_points.size()+1)/2;
        tr_PPoints.assign(it,r_points.end());
        br_PPoints.assign(r_points.begin(),it);
        getRect(); // calculate the rectangle defined by the points of the node
        // fix for the rectangle if it is a segment
        if(std::abs(x1_-x2_)<10*std::numeric_limits<double>::epsilon()){
            x2_++;
        }
        if(std::abs(y1_-y2_)<10*std::numeric_limits<double>::epsilon()){
            y2_++;
        }
        Cheby cbx(x1_, x2_, deg_);   // Chebvchev interpolation on the edges of the rectangle
        Cheby cby(y1_, y2_, deg_);
        tkx_ = cbx.getNodes(); // Chebyshew nodes for x axis
        wkx_ = cbx.getWghts(); // weights of Lagrange polynomial for x axis
        tky_ = cby.getNodes(); // Chebyshew nodes for y axis
        wky_ = cby.getWghts(); // weights of Lagrange polynomial for y axis
<<<<<<< HEAD
        if (!tl_PPoints.empty()) tl_child_ = new Node(tl_PPoints, deg_);   // recursive construction of the Cluster Tree levels below root
        if (!tr_PPoints.empty()) tr_child_ = new Node(tr_PPoints, deg_);
        if (!bl_PPoints.empty()) bl_child_ = new Node(bl_PPoints, deg_);
        if (!br_PPoints.empty()) br_child_ = new Node(br_PPoints, deg_);
=======
//        if (!tl_PPoints.empty()) tl_child_ = new Node(tl_PPoints,x1,medX,medY,y2, deg_);
//        if (!tr_PPoints.empty()) tr_child_ = new Node(tr_PPoints,medX,x2,medY,y2, deg_);
//        if (!bl_PPoints.empty()) bl_child_ = new Node(bl_PPoints,x1,medX,y1,medY, deg_);
//        if (!br_PPoints.empty()) br_child_ = new Node(br_PPoints,medX,x2,y1,medY, deg_);
>>>>>>> 96774f3f
    }
}

// compute V-matrix of node
void Node::setV()
{
    //if(V_node_.cols()==0 && V_node_.rows()==0){
        unsigned deg = tkx_.size()-1;
        int ppts = PPointsTree_.size();
        V_node_ = Eigen::MatrixXd::Constant(ppts, (deg+1)*(deg+1), 1);
        for(unsigned i=0; i<=ppts-1; ++i) { // calculation of Vx combined with Vy
            for(unsigned j1=0; j1<=deg; ++j1) {
                for(unsigned k1=0; k1<j1; ++k1) {
                    for(unsigned j2=0; j2<=deg; ++j2) {
                        V_node_(i,j1*(deg+1) + j2) *= (PPointsTree_[i].getX() - tkx_[k1]);
                    }
                }
                // Skip "k1 == j1"
                for(unsigned k1=j1+1; k1<=deg; ++k1) {
                    for(unsigned j2=0; j2<=deg; ++j2) {
                        V_node_(i,j1*(deg+1) + j2) *= (PPointsTree_[i].getX() - tkx_[k1]);
                    }
                }
                for(unsigned j2=0; j2<=deg; ++j2) {
                    for(unsigned k2=0; k2<j2; ++k2) {
                        V_node_(i,j1*(deg+1) + j2) *= (PPointsTree_[i].getY() - tky_[k2]);
                    }
                    // Skip "k2 == j2"
                    for(unsigned k2=j2+1; k2<=deg; ++k2) {
                        V_node_(i,j1*(deg+1) + j2) *= (PPointsTree_[i].getY() - tky_[k2]);
                    }
                    V_node_(i,j1*(deg+1) + j2) *= wkx_[j1] * wky_[j2];
                }
            }
        }
    //}
    /*else{
        return;
    }*/
    // Alternate way of computing V matrix
    /*Eigen::MatrixXd VnodeX = Eigen::MatrixXd::Constant(ppts, (deg+1), 1);
    Eigen::MatrixXd VnodeY = Eigen::MatrixXd::Constant(ppts, (deg+1), 1);
    for(unsigned i=0; i<=ppts-1; ++i) {
        for(unsigned j=0; j<=deg; ++j) {
            for(unsigned k=0; k<j; ++k) {
                VnodeX(i,j) *= PPointsTree_[i].getX() - tkx[k];
            }
            // Skip "k == j"
            for(unsigned k=j+1; k<=deg; ++k) {
                VnodeX(i,j) *= PPointsTree_[i].getX() - tkx[k];
            }
            VnodeX(i,j) *= wkx(j);
        }
    }
    for(unsigned i=0; i<=ppts-1; ++i) {
        for(unsigned j=0; j<=deg; ++j) {
            for(unsigned k=0; k<j; ++k) {
                VnodeY(i,j) *= PPointsTree_[i].getY() - tky[k];
            }
            // Skip "k == j"
            for(unsigned k=j+1; k<=deg; ++k) {
                VnodeY(i,j) *= PPointsTree_[i].getY() - tky[k];
            }
            VnodeY(i,j) *= wky(j);
        }
    }*/

    /*Eigen::MatrixXd V_node_new(ppts, (deg+1)*(deg+1));
    for(unsigned i=0; i<=ppts-1; ++i) {
        for(unsigned j=0; j<=deg; ++j) {
            V_node_new.block(i, j*(deg+1), 1, deg+1) = VnodeX(i,j) * VnodeY.row(i);
        }
    }*/

    /*std::cout << "VnodeX" << std::endl;
    std::cout << VnodeX << std::endl;
    std::cout << "VnodeY" << std::endl;
    std::cout << VnodeY << std::endl;
    std::cout << "V_Node" << std::endl;
    std::cout << V_node_ << std::endl;
    std::cout << "V_Node_new" << std::endl;
    std::cout << V_node_new << std::endl;*/
}

// compute V*c restricted to node indices
void Node::setVc(const Eigen::VectorXd& c)
{
    int n = PPointsTree_.size();
    Eigen::VectorXd c_seg = Eigen::VectorXd::Zero(n);
    for(int i=0; i<n; i++){ // get only the part of vector c needed
        c_seg[i] = c(PPointsTree_[i].getId());
    }
    Vc_node_ = V_node_.transpose() * c_seg; // Vc matrix calculation
}

// update C*V*c restricted to node indices
void Node::setCVc(const Eigen::VectorXd& CVc)
{
    CVc_node_ += CVc;
}

void Node::printree(int n)
{
    std::cout << "Node " << n << std::endl;
    for (std::vector<Point>::iterator it=PPointsTree_.begin(); it!=PPointsTree_.end(); it++) {
        std::cout << it->getId() << " ";
    }
    std::cout << std::endl;
    if (tl_child_!=NULL) {
        std::cout << "tl " << n << " ";
        tl_child_->printree(n+1);
    }
    if (tr_child_!=NULL) {
        std::cout << "tr " << n << " ";
        tr_child_->printree(n+1);
    }
    if (bl_child_!=NULL) {
        std::cout << "bl " << n << " ";
        bl_child_->printree(n+1);
    }
    if (br_child_!=NULL) {
        std::cout << "br " << n << " ";
        br_child_->printree(n+1);
    }
}<|MERGE_RESOLUTION|>--- conflicted
+++ resolved
@@ -39,8 +39,6 @@
         else if (it->getY()<minY) {
             minY = it->getY();
         }
-<<<<<<< HEAD
-=======
         Cheby cbx(x1_b_, x2_b_, deg_);
         Cheby cby(y1_b_, y2_b_, deg_);
         tkx_ = cbx.getNodes(); // Chebyshew nodes for x axis
@@ -51,7 +49,6 @@
 //        if (!tr_PPoints.empty()) tr_child_ = new Node(tr_PPoints,medX,maxX,medY,maxY, deg_);
 //        if (!bl_PPoints.empty()) bl_child_ = new Node(bl_PPoints,minX,medX,minY,medY, deg_);
 //        if (!br_PPoints.empty()) br_child_ = new Node(br_PPoints,medX,maxX,minY,medY, deg_);
->>>>>>> 96774f3f
     }
     x1_ = minX;
     x2_ = maxX;
@@ -94,17 +91,11 @@
         wkx_ = cbx.getWghts(); // weights of Lagrange polynomial for x axis
         tky_ = cby.getNodes(); // Chebyshew nodes for y axis
         wky_ = cby.getWghts(); // weights of Lagrange polynomial for y axis
-<<<<<<< HEAD
+
         if (!tl_PPoints.empty()) tl_child_ = new Node(tl_PPoints, deg_);   // recursive construction of the Cluster Tree levels below root
         if (!tr_PPoints.empty()) tr_child_ = new Node(tr_PPoints, deg_);
         if (!bl_PPoints.empty()) bl_child_ = new Node(bl_PPoints, deg_);
         if (!br_PPoints.empty()) br_child_ = new Node(br_PPoints, deg_);
-=======
-//        if (!tl_PPoints.empty()) tl_child_ = new Node(tl_PPoints,x1,medX,medY,y2, deg_);
-//        if (!tr_PPoints.empty()) tr_child_ = new Node(tr_PPoints,medX,x2,medY,y2, deg_);
-//        if (!bl_PPoints.empty()) bl_child_ = new Node(bl_PPoints,x1,medX,y1,medY, deg_);
-//        if (!br_PPoints.empty()) br_child_ = new Node(br_PPoints,medX,x2,y1,medY, deg_);
->>>>>>> 96774f3f
     }
 }
 
