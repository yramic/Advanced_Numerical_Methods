/***********************************************************************
 *                                                                     *
 * Code for Course "Advanced Numerical Methods for CSE"                *
 * (Prof. Dr. R. Hiptmair)                                             *
 * Author: Ioannis Magkanaris                                          *
 * Date: 11/2017                                                       *
 * (C) Seminar for Applied Mathematics, ETH Zurich                     *
 * This code can be freely used for non-commercial purposes as long    *
 * as this header is left intact.                                      *
 ***********************************************************************/
#include "../../include/node.hpp"

#include <iostream>

#include "../../include/cheby.hpp"
#include "../../include/point.hpp"

#define equal_clusters

<<<<<<< HEAD
// actual  constructor: creates the root of the Cluster Tree and the recursivly
// creates the leaves
=======
// actual  constructor: creates the root of the Cluster Tree and the recursivly creates the leaves
>>>>>>> cf9b0964
Node::Node(std::vector<Point> Points, unsigned deg)
    : tl_child_(NULL),
      tr_child_(NULL),
      bl_child_(NULL),
      br_child_(NULL),
      deg_(deg),
      PPointsTree_(Points),
      CVc_node_(Eigen::VectorXd::Zero((deg + 1) * (deg + 1))) {
  setSons();
}

// destructor
Node::~Node() {
  if (tl_child_ != NULL) delete tl_child_;
  if (tr_child_ != NULL) delete tr_child_;
  if (bl_child_ != NULL) delete bl_child_;
  if (br_child_ != NULL) delete br_child_;
}

// calculate the rectangle defined by the points of the node
void Node::getRect() {
  // TODO
}

// build tree recursively
void Node::setSons() {
  if (!PPointsTree_.empty() &&
      PPointsTree_.size() >
<<<<<<< HEAD
          1) {  // if there are points in the PPointsTree vector of points then
                // they are equaly divided into the node´s children
=======
          1) {  // if there are points in the PPointsTree vector of points then they are equaly divided into the node´s children
>>>>>>> cf9b0964
#ifdef equal_clusters
    // TODO
#endif
#ifdef inertia
    // TODO
#endif
    getRect();  // calculate the rectangle defined by the points of the node
  }
}

// compute V-matrix of node
unsigned Node::setV() {
  unsigned ppts = PPointsTree_.size();

  // TODO

  return ppts * (deg_ + 2) * (deg_ + 1) /
         2;  // return no. of 'operations' performed
}

// compute V*c restricted to node indices
unsigned Node::setVc(const Eigen::VectorXd& c) {
  int n = PPointsTree_.size();
  Eigen::VectorXd c_seg = Eigen::VectorXd::Zero(n);
  for (int i = 0; i < n; i++) {  // get only the part of vector c needed
    c_seg[i] = c(PPointsTree_[i].getId());
  }
  Vc_node_ = V_node_.transpose() * c_seg;  // Vc matrix calculation
  return V_node_.rows() *
         V_node_.cols();  // return no. of 'operations' performed
}

// update C*V*c restricted to node indices
unsigned Node::setCVc(const Eigen::VectorXd& CVc) {
  CVc_node_ += CVc;
  return CVc_node_.size();  // return no. of 'operations' performed
}

void Node::printree(int n) {
  std::cout << "Node " << n << std::endl;
  for (std::vector<Point>::iterator it = PPointsTree_.begin();
       it != PPointsTree_.end(); it++) {
    std::cout << it->getId() << " ";
  }
  std::cout << std::endl;
  if (tl_child_ != NULL) {
    std::cout << "tl " << n << " ";
    tl_child_->printree(n + 1);
  }
  if (tr_child_ != NULL) {
    std::cout << "tr " << n << " ";
    tr_child_->printree(n + 1);
  }
  if (bl_child_ != NULL) {
    std::cout << "bl " << n << " ";
    bl_child_->printree(n + 1);
  }
  if (br_child_ != NULL) {
    std::cout << "br " << n << " ";
    br_child_->printree(n + 1);
  }
}<|MERGE_RESOLUTION|>--- conflicted
+++ resolved
@@ -17,12 +17,7 @@
 
 #define equal_clusters
 
-<<<<<<< HEAD
-// actual  constructor: creates the root of the Cluster Tree and the recursivly
-// creates the leaves
-=======
 // actual  constructor: creates the root of the Cluster Tree and the recursivly creates the leaves
->>>>>>> cf9b0964
 Node::Node(std::vector<Point> Points, unsigned deg)
     : tl_child_(NULL),
       tr_child_(NULL),
@@ -51,12 +46,7 @@
 void Node::setSons() {
   if (!PPointsTree_.empty() &&
       PPointsTree_.size() >
-<<<<<<< HEAD
-          1) {  // if there are points in the PPointsTree vector of points then
-                // they are equaly divided into the node´s children
-=======
           1) {  // if there are points in the PPointsTree vector of points then they are equaly divided into the node´s children
->>>>>>> cf9b0964
 #ifdef equal_clusters
     // TODO
 #endif
