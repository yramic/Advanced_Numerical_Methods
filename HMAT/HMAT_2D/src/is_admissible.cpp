/***********************************************************************
 *                                                                     *
 * Code for Course "Advanced Numerical Methods for CSE"                *
 * (Prof. Dr. R. Hiptmair)                                             *
 * Author: Ioannis Magkanaris                                          *
 * Date: 11/2017                                                       *
 * (C) Seminar for Applied Mathematics, ETH Zurich                     *
 * This code can be freely used for non-commercial purposes as long    *
 * as this header is left intact.                                      *
 ***********************************************************************/
#include "../include/is_admissible.hpp"

#include <cmath>

<<<<<<< HEAD
// find the biggest edge of each Bounding Box and compare it with the biggest
// node of the other Bounding Box
=======
// find the biggest edge of each Bounding Box and compare it with the biggest node of the other Bounding Box
>>>>>>> cf9b0964
double AdmissibilityH::get_max(Node* a, Node* b) {
  double xa, ya, xb, yb, maxA, maxB;
  xa = std::abs(a->getX1() - a->getX2());
  ya = std::abs(a->getY1() - a->getY2());
  if (xa > ya) {
    maxA = xa;
  } else {
    maxA = ya;
  }
  xb = std::abs(b->getX1() - b->getX2());
  yb = std::abs(b->getY1() - b->getY2());
  if (xb > yb) {
    maxB = xb;
  } else {
    maxB = yb;
  }
  if (maxA > maxB) {
    return maxA;
  } else {
    return maxB;
  }
}

// return the distance between 2 points
double dist(double x, double y, double a, double b) {
  return std::sqrt(std::pow(x - a, 2) + std::pow(y - b, 2));
}

// return the distance between 2 Boxes
double AdmissibilityH::get_min(Node* a, Node* b) {
  double x1a = a->getX1();
  double x2a = a->getX2();
  double x1b = b->getX1();
  double x2b = b->getX2();
  double y1a = a->getY1();
  double y2a = a->getY2();
  double y1b = b->getY1();
  double y2b = b->getY2();
  bool left, right, bottom, top;
  left = x2b < x1a;
  right = x2a < x1b;
  bottom = y2b < y1a;
  top = y2a < y1b;
  if (top && left) {
    return dist(x1a, y2a, x2b, y1b);
  } else if (left && bottom) {
    return dist(x1a, y1a, x2b, y2b);
  } else if (bottom && right) {
    return dist(x2a, y1a, x1b, y2b);
  } else if (right && top) {
    return dist(x2a, y2a, x1b, y1b);
  } else if (left) {
    return (x1a - x2b);
  } else if (right) {
    return (x1b - x2a);
  } else if (bottom) {
    return (y1a - y2b);
  } else if (top) {
    return (y1b - y2a);
  } else {
    return 0;
  }
}

// return if two Bounding Boxes are admissible
bool AdmissibilityH::is_admissible(Node* x, Node* y, double eta) {
  return get_max(x, y) <= eta * get_min(x, y);
}<|MERGE_RESOLUTION|>--- conflicted
+++ resolved
@@ -12,12 +12,7 @@
 
 #include <cmath>
 
-<<<<<<< HEAD
-// find the biggest edge of each Bounding Box and compare it with the biggest
-// node of the other Bounding Box
-=======
 // find the biggest edge of each Bounding Box and compare it with the biggest node of the other Bounding Box
->>>>>>> cf9b0964
 double AdmissibilityH::get_max(Node* a, Node* b) {
   double xa, ya, xb, yb, maxA, maxB;
   xa = std::abs(a->getX1() - a->getX2());
