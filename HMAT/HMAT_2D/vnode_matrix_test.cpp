/***********************************************************************
 *                                                                     *
 * Code for Course "Advanced Numerical Methods for CSE"                *
 * (Prof. Dr. R. Hiptmair)                                             *
 * Author: Ioannis Magkanaris                                          *
 * Date: 11/2017                                                       *
 * (C) Seminar for Applied Mathematics, ETH Zurich                     *
 * This code can be freely used for non-commercial purposes as long    *
 * as this header is left intact.                                      *
 ***********************************************************************/
#include <iostream>

#include "include/cheby.hpp"
#include "include/ctree.hpp"
#include "include/low_rank_app.hpp"
#include "include/node.hpp"
#include "include/point.hpp"

int main() {
  unsigned n = 16;  // number of points
  std::vector<int> x = {24, 22, 73, 63, 14, 17, 39, 99,
                        83, 41, 40, 4,  83, 30, 65, 23},
                   y = {24, 55, 87, 91, 30, 1,  9,  28,
                        67, 85, 10, 84, 57, 72, 86, 56},
                   v = {66, 63, 27, 46, 83, 58, 46, 8,
                        95, 57, 2,  79, 34, 21, 64, 95};
  std::vector<Point> PPoints;  // initalizing Polygon Points properties
  PPoints.reserve(n);
  for (int i = 0; i < n; i++) {
    Point p;
    p.setId(i);
    p.setX(x[i]);
    p.setY(y[i]);
    p.setV(v[i]);
    PPoints.push_back(p);
  }
  unsigned deg = 2;
  Node t(PPoints, deg);
  t.setV();
  double eta;
<<<<<<< HEAD
  // PolynomialKernel P;
  // LowRankApp HMat(&P, PPoints, n, eta, deg);
  // t.setV_node(deg);
=======
  //PolynomialKernel P;
  //LowRankApp HMat(&P, PPoints, n, eta, deg);
  //t.setV_node(deg);
>>>>>>> cf9b0964
  Eigen::MatrixXd V = t.getV_node();
  // alternate calculation of the V matrix of this Node
  double x1, x2, y1, y2;  // construction of Bounding Box of this Node
  x1 = PPoints.begin()->getX();
  x2 = PPoints.begin()->getX();
  y1 = PPoints.begin()->getY();
  y2 = PPoints.begin()->getY();
  for (std::vector<Point>::iterator it = PPoints.begin(); it != PPoints.end();
       it++) {
    if (it->getX() > x2) {
      x2 = it->getX();
    } else if (it->getX() < x1) {
      x1 = it->getX();
    }
    if (it->getY() > y2) {
      y2 = it->getY();
    } else if (it->getY() < y1) {
      y1 = it->getY();
    }
  }
  double x1_b_ = x1;
  double x2_b_ = x2;
  double y1_b_ = y1;
  double y2_b_ = y2;
  // fix for points of a bbox being a segment
  if (std::abs(x1 - x2) < 10 * std::numeric_limits<double>::epsilon()) {
    x2_b_++;
  }
  if (std::abs(y1 - y2) < 10 * std::numeric_limits<double>::epsilon()) {
    y2_b_++;
  }
  // calculate Vnode for x axis and then for y axis
  Cheby cbx(x1_b_, x2_b_, deg);
  Cheby cby(y1_b_, y2_b_, deg);
  Eigen::VectorXd tkx = cbx.getNodes();  // Chebyshew nodes for x axis
  Eigen::VectorXd wkx =
      cbx.getWghts();  // weights of Lagrange polynomial for x axis
  Eigen::VectorXd tky = cby.getNodes();  // Chebyshew nodes for y axis
  Eigen::VectorXd wky =
      cby.getWghts();  // weights of Lagrange polynomial for y axis
  Eigen::MatrixXd VnodeX = Eigen::MatrixXd::Constant(n, (deg + 1), 1);
  Eigen::MatrixXd VnodeY = Eigen::MatrixXd::Constant(n, (deg + 1), 1);
  for (unsigned i = 0; i <= n - 1; ++i) {
    for (unsigned j = 0; j <= deg; ++j) {
      for (unsigned k = 0; k < j; ++k) {
        VnodeX(i, j) *= PPoints[i].getX() - tkx[k];
      }
      // Skip "k == j"
      for (unsigned k = j + 1; k <= deg; ++k) {
        VnodeX(i, j) *= PPoints[i].getX() - tkx[k];
      }
      VnodeX(i, j) *= wkx(j);
    }
  }
  std::cout << VnodeX << std::endl << std::endl;
  for (unsigned i = 0; i <= n - 1; ++i) {
    for (unsigned j = 0; j <= deg; ++j) {
      for (unsigned k = 0; k < j; ++k) {
        VnodeY(i, j) *= PPoints[i].getY() - tky[k];
      }
      // Skip "k == j"
      for (unsigned k = j + 1; k <= deg; ++k) {
        VnodeY(i, j) *= PPoints[i].getY() - tky[k];
      }
      VnodeY(i, j) *= wky(j);
    }
  }
  std::cout << VnodeY << std::endl;

  // calculate the V node
  Eigen::MatrixXd V_node_new(n, (deg + 1) * (deg + 1));
  for (unsigned i = 0; i <= n - 1; ++i) {
    for (unsigned j = 0; j <= deg; ++j) {
      V_node_new.block(i, j * (deg + 1), 1, deg + 1) =
          VnodeX(i, j) * VnodeY.row(i);
    }
  }
  // check if the two ways of calculation produce the same V matrix
  for (int i = 0; i < n; i++) {
    for (int j = 0; j < deg * deg; j++) {
      if (std::abs(V_node_new(i, j) - V(i, j)) >
          10 * std::numeric_limits<double>::epsilon()) {
        std::cout << "Wrong" << std::endl;
        return 0;
      }
    }
  }
  std::cout << "Correct" << std::endl;
  return 0;
}<|MERGE_RESOLUTION|>--- conflicted
+++ resolved
@@ -38,15 +38,9 @@
   Node t(PPoints, deg);
   t.setV();
   double eta;
-<<<<<<< HEAD
-  // PolynomialKernel P;
-  // LowRankApp HMat(&P, PPoints, n, eta, deg);
-  // t.setV_node(deg);
-=======
   //PolynomialKernel P;
   //LowRankApp HMat(&P, PPoints, n, eta, deg);
   //t.setV_node(deg);
->>>>>>> cf9b0964
   Eigen::MatrixXd V = t.getV_node();
   // alternate calculation of the V matrix of this Node
   double x1, x2, y1, y2;  // construction of Bounding Box of this Node
