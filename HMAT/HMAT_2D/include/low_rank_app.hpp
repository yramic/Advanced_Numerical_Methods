--- conflicted
+++ resolved
@@ -35,8 +35,6 @@
 private:
     /*!
      * \brief Compute far field contribution
-<<<<<<< HEAD
-=======
      * \param f Output product vector
      * \param ff_v Vector of Far Field Pairs
      * \param deg Degree of interpolation
@@ -54,7 +52,6 @@
     //void nf_contribution(Eigen::VectorXd& f, std::vector<std::pair<Node*,Node*>> nf_v, const Eigen::VectorXd& c, Eigen::VectorXd& f_aprox_nf_contr);
     /*!
      * \brief Compute far field contribution
->>>>>>> 5f858077
      * \param ff_v Vector of Far Field Pairs
      * \param ff_v Vector of Far Field unique xnodes
      * \param ff_v Vector of Far Field unique ynodes
