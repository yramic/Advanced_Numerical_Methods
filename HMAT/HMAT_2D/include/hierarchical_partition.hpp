--- conflicted
+++ resolved
@@ -85,19 +85,12 @@
     void setNearFar_recursion(Node* xnode, Node* ynode, double eta, cTree &Ty, Eigen::MatrixXd& cmatrix);
 
     cTree Tx_, Ty_; //!< Cluster trees for comparison
-<<<<<<< HEAD
-    std::vector<BlockCluster> FarField_;       //!< Vector for Far Field
-    std::vector<Node*>        FarField_xnds_; //!< Vector for Far Field XNodes
-    std::vector<Node*>        FarField_ynds_; //!< Vector for Far Field YNodes
-    std::vector<BlockNearF>  NearField_;      //!< Vector for Near Field
-=======
     //std::vector<std::pair<Node*,Node*>> FarField_, NearField_;  //!< Vectors for Near and Far Field Pairs
     std::vector<BlockCluster*> FarField_;      //!< Vector for Far Field
     std::vector<Node*>         FarField_xnds_; //!< Vector for Far Field XNodes
     std::vector<Node*>         FarField_ynds_; //!< Vector for Far Field YNodes
     //std::vector<std::pair<Node*,Node*> > NearField_; //!< Vector for Near Field
     std::vector<BlockNearF*>  NearField_;      //!< Vector for Near Field
->>>>>>> 5f858077
     double eta_;    //!< eta-admissibility constant
 };
 #endif // HIERARCHICAL_PARTITION_HPP