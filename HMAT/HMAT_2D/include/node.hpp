--- conflicted
+++ resolved
@@ -8,10 +8,7 @@
 
 // forward declaration to avoid cross-referencing
 class cTree;
-<<<<<<< HEAD
 //enum DecompositionOptions;
-=======
->>>>>>> 5f858077
 
 /**
 * \brief Node of a cluster tree ("cTree" class)
