--- conflicted
+++ resolved
@@ -175,13 +175,8 @@
     auto start2 = std::chrono::system_clock::now();
 
     //LowRankApp lra(&P, PPoints, n);         // initialization of low rank approximation for BEM approx for matrix multiplication
-<<<<<<< HEAD
-    LowRankApp HMat(&P, PPoints, eta, d);
-    Eigen::VectorXd f_approx = HMat.mvProd(c, eta, d);   // calculation of the low rank approximation
-=======
     LowRankApp HMat(&G, PPoints, eta, d);
     Eigen::VectorXd f_approx = HMat.mvProd(c);   // calculation of the low rank approximation
->>>>>>> 5f858077
 
     auto end2 = std::chrono::system_clock::now();
     std::chrono::duration<double> time_diff2 = end2 - start2;
