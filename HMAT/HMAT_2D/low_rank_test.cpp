--- conflicted
+++ resolved
@@ -175,11 +175,7 @@
     auto start2 = std::chrono::system_clock::now();
 
     //LowRankApp lra(&P, PPoints, n);         // initialization of low rank approximation for BEM approx for matrix multiplication
-<<<<<<< HEAD
-    LowRankApp HMat(&P, PPoints, eta, d);
-=======
     LowRankApp HMat(&G, PPoints, eta, d);
->>>>>>> d8c5715d
     Eigen::VectorXd f_approx = HMat.mvProd(c, eta, d);   // calculation of the low rank approximation
 
     auto end2 = std::chrono::system_clock::now();
