--- conflicted
+++ resolved
@@ -19,11 +19,7 @@
   if (x == NULL) return;
   x->setNodeId(id);
   id++;
-<<<<<<< HEAD
-  // std::cout << id << std::endl;
-=======
   //std::cout << id << std::endl;
->>>>>>> cf9b0964
   setNodeIds(x->getTl_Child(), id);
   setNodeIds(x->getTr_Child(), id);
   setNodeIds(x->getBl_Child(), id);
@@ -51,17 +47,6 @@
   unsigned d = 2;
   double eta = 2;
   HierarchicalPartitioning HP(PPoints, eta, d);
-<<<<<<< HEAD
-  // cTree test_tree(PPoints, d);           // creating a tree
-  int id = 0;
-  setNodeIds(HP.getTx().getRoot(), id);  // setting ID in each node of the tree
-  Eigen::MatrixXd cmatrix = Eigen::MatrixXd::Zero(
-      id + 1, id + 1);  // matrix that rows and columns represent the IDs of the
-                        // nodes that exist on the tree
-  HP.setNearFar(cmatrix);  // set the near and far field of each node and add 1
-                           // for every compression that is done in this process
-                           // in the referring cell of the matrix
-=======
   //cTree test_tree(PPoints, d);           // creating a tree
   int id = 0;
   setNodeIds(HP.getTx().getRoot(), id);  // setting ID in each node of the tree
@@ -71,6 +56,5 @@
           1);  // matrix that rows and columns represent the IDs of the nodes that exist on the tree
   HP.setNearFar(
       cmatrix);  // set the near and far field of each node and add 1 for every compression that is done in this process in the referring cell of the matrix
->>>>>>> cf9b0964
   std::cout << cmatrix << std::endl;
 }