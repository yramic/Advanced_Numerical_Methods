--- conflicted
+++ resolved
@@ -74,14 +74,8 @@
     std::vector<BlockCluster *> ff_v) {
   for (auto &pair : ff_v) {  // iterate for all the pairs of far field nodes
     BlockCluster_Y *pair_ = static_cast<BlockCluster_Y *>(pair);
-<<<<<<< HEAD
-    nops_ +=
-        pair_->setMatrix(kernel_);  // here because needed for each pair of
-                                    // nodes, cannot be moved to pre-processing
-=======
     nops_ += pair_->setMatrix(kernel_);  // here because needed for each pair of
         // nodes, cannot be moved to pre-processing
->>>>>>> cf9b0964
     nops_ += pair_->setCVc();
   }
 }
