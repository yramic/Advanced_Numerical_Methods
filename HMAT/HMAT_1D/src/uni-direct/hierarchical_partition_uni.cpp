/***********************************************************************
 *                                                                     *
 * Code for Course "Advanced Numerical Methods for CSE"                *
 * (Prof. Dr. R. Hiptmair)                                             *
 * Author: Daniele Casati                                              *
 * Date: 11/2017                                                       *
 * (C) Seminar for Applied Mathematics, ETH Zurich                     *
 * This code can be freely used for non-commercial purposes as long    *
 * as this header is left intact.                                      *
 ***********************************************************************/
#include <Eigen/Dense>
#include <algorithm>
#include <iostream>
#include <vector>

#include "../../include/block_nearf.hpp"
#include "../../include/cheby.hpp"
#include "../../include/ctree.hpp"
#include "../../include/hierarchical_partition.hpp"
#include "../../include/is_admissible.hpp"
#include "../../include/point.hpp"
#include "../../include/uni-direct/block_cluster_Y.hpp"
#include "../../include/uni-direct/node_Y.hpp"

<<<<<<< HEAD
// add pairs of pointers to Node of the Cluster Tree in the Near and Far Field
// Vectors of pairs
template <>
void HierarchicalPartitioning<BlockCluster_Y, Node_Y>::setNearFar_recursion(
    Node* xnode, Node* ynode, double eta) {
  // if *xnode or *ynode is a leaf, we add the pair (*xnode,*ynode) to the near
  // field vector
=======
// add pairs of pointers to Node of the Cluster Tree in the Near and Far Field Vectors of pairs
template <>
void HierarchicalPartitioning<BlockCluster_Y, Node_Y>::setNearFar_recursion(
    Node* xnode, Node* ynode, double eta) {
  // if *xnode or *ynode is a leaf, we add the pair (*xnode,*ynode) to the near field vector
>>>>>>> cf9b0964
  if ((*xnode).getLChild() == NULL || (*ynode).getRChild() == NULL) {
    NearField_.push_back(new BlockNearF(xnode, ynode));
  } else {
    double xl = (*xnode).getPoints().front().getX();
    double xr = (*xnode).getPoints().back().getX();
    double yl = (*ynode).getPoints().front().getX();
    double yr = (*ynode).getPoints().back().getX();
<<<<<<< HEAD
    // if the cluster corresponding to *xnode and *ynode is admissible, we add
    // the pair (*xnode,*ynode) to the far field vector
=======
    // if the cluster corresponding to *xnode and *ynode is admissible, we add the pair (*xnode,*ynode) to the far field vector
>>>>>>> cf9b0964
    if (is_admissible(xl, xr, yl, yr, eta)) {
      // the line above checks the admissibility condition (eta)
      FarField_.push_back(new BlockCluster_Y(xnode, ynode));
      FarField_xnds_.push_back(xnode);
      FarField_ynds_.push_back(ynode);
<<<<<<< HEAD
    } else {  // else we consider the children of *xnode and *ynode and check
              // whether their clusters are admissible
=======
    } else {  // else we consider the children of *xnode and *ynode and check whether their clusters are admissible
>>>>>>> cf9b0964
      setNearFar_recursion((*xnode).getLChild(), (*ynode).getLChild(), eta);
      setNearFar_recursion((*xnode).getRChild(), (*ynode).getLChild(), eta);
      setNearFar_recursion((*xnode).getLChild(), (*ynode).getRChild(), eta);
      setNearFar_recursion((*xnode).getRChild(), (*ynode).getRChild(), eta);
    }
  }
}

// compute the Far and Near Field pairs
template <>
void HierarchicalPartitioning<BlockCluster_Y, Node_Y>::setNearFar() {
  setNearFar_recursion(Tx_.getRoot(), Ty_.getRoot(), eta_);
  auto checkpointers = [](Node* x, Node* y) -> bool { return x < y; };
  std::sort(FarField_xnds_.begin(), FarField_xnds_.end(), checkpointers);
  FarField_xnds_.erase(
      std::unique(FarField_xnds_.begin(), FarField_xnds_.end()),
      FarField_xnds_.end());
  std::sort(FarField_ynds_.begin(), FarField_ynds_.end(), checkpointers);
  FarField_ynds_.erase(
      std::unique(FarField_ynds_.begin(), FarField_ynds_.end()),
      FarField_ynds_.end());
}

// return the bounding box corresponding to index i of the far-field vector
template <>
std::pair<std::pair<double, double>, std::pair<double, double> >
HierarchicalPartitioning<BlockCluster_Y, Node_Y>::getBB(int i) {
  Node* xnode = FarField_[i]->getXNode();
  std::vector<Point> xpts = xnode->getPoints();
  double xmin = xpts[0].getX();
  double xmax = xpts[0].getX();
  for (int j = 1; j < xpts.size(); j++) {
    if (xpts[j].getX() < xmin) {
      xmin = xpts[j].getX();
    }
    if (xpts[j].getX() > xmax) {
      xmax = xpts[j].getX();
    }
  }
  Node* ynode = FarField_[i]->getYNode();
  std::vector<Point> ypts = ynode->getPoints();
  double ymin = ypts[0].getX();
  double ymax = ypts[0].getX();
  for (int j = 1; j < ypts.size(); j++) {
    if (ypts[j].getX() < ymin) {
      ymin = ypts[j].getX();
    }
    if (ypts[j].getX() > ymax) {
      ymax = ypts[j].getX();
    }
  }
  return {{xmin, ymin}, {xmax, ymax}};
}<|MERGE_RESOLUTION|>--- conflicted
+++ resolved
@@ -22,21 +22,11 @@
 #include "../../include/uni-direct/block_cluster_Y.hpp"
 #include "../../include/uni-direct/node_Y.hpp"
 
-<<<<<<< HEAD
-// add pairs of pointers to Node of the Cluster Tree in the Near and Far Field
-// Vectors of pairs
-template <>
-void HierarchicalPartitioning<BlockCluster_Y, Node_Y>::setNearFar_recursion(
-    Node* xnode, Node* ynode, double eta) {
-  // if *xnode or *ynode is a leaf, we add the pair (*xnode,*ynode) to the near
-  // field vector
-=======
 // add pairs of pointers to Node of the Cluster Tree in the Near and Far Field Vectors of pairs
 template <>
 void HierarchicalPartitioning<BlockCluster_Y, Node_Y>::setNearFar_recursion(
     Node* xnode, Node* ynode, double eta) {
   // if *xnode or *ynode is a leaf, we add the pair (*xnode,*ynode) to the near field vector
->>>>>>> cf9b0964
   if ((*xnode).getLChild() == NULL || (*ynode).getRChild() == NULL) {
     NearField_.push_back(new BlockNearF(xnode, ynode));
   } else {
@@ -44,23 +34,13 @@
     double xr = (*xnode).getPoints().back().getX();
     double yl = (*ynode).getPoints().front().getX();
     double yr = (*ynode).getPoints().back().getX();
-<<<<<<< HEAD
-    // if the cluster corresponding to *xnode and *ynode is admissible, we add
-    // the pair (*xnode,*ynode) to the far field vector
-=======
     // if the cluster corresponding to *xnode and *ynode is admissible, we add the pair (*xnode,*ynode) to the far field vector
->>>>>>> cf9b0964
     if (is_admissible(xl, xr, yl, yr, eta)) {
       // the line above checks the admissibility condition (eta)
       FarField_.push_back(new BlockCluster_Y(xnode, ynode));
       FarField_xnds_.push_back(xnode);
       FarField_ynds_.push_back(ynode);
-<<<<<<< HEAD
-    } else {  // else we consider the children of *xnode and *ynode and check
-              // whether their clusters are admissible
-=======
     } else {  // else we consider the children of *xnode and *ynode and check whether their clusters are admissible
->>>>>>> cf9b0964
       setNearFar_recursion((*xnode).getLChild(), (*ynode).getLChild(), eta);
       setNearFar_recursion((*xnode).getRChild(), (*ynode).getLChild(), eta);
       setNearFar_recursion((*xnode).getLChild(), (*ynode).getRChild(), eta);
