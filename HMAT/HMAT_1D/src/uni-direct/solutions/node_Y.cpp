/***********************************************************************
 *                                                                     *
 * Code for Course "Advanced Numerical Methods for CSE"                *
 * (Prof. Dr. R. Hiptmair)                                             *
 * Author: Daniele Casati                                              *
 * Date: 11/2017                                                       *
 * (C) Seminar for Applied Mathematics, ETH Zurich                     *
 * This code can be freely used for non-commercial purposes as long    *
 * as this header is left intact.                                      *
 ***********************************************************************/
#include "../../../include/uni-direct/node_Y.hpp"

#include <Eigen/Dense>
#include <iostream>

#include "../../../include/cheby.hpp"
#include "../../../include/point.hpp"

// actual constructor: adds a tree below the node if left_index != right_index
Node_Y::Node_Y(std::vector<Point> points, int& id, unsigned deg) {
  l_child_ = NULL;
  r_child_ = NULL;
  node_points_ = points;
  nodeId_ = id;
  deg_ = deg;
  CVc_node_ = Eigen::VectorXd::Zero(deg + 1);
  setSons(id);
}

// build tree recursively
void Node_Y::setSons(int& id) {
  if (node_points_.size() > 1) {
    std::vector<Point>::iterator
        it;  // we assume that the points are in ascending order
<<<<<<< HEAD
    it = node_points_.begin() +
         (node_points_.size() + 1) / 2;  // set iterator in the middle of the
                                         // vector of points in this node
    std::vector<Point> lc, rc;           // left and right child´s vectors
=======
    it =
        node_points_.begin() +
        (node_points_.size() + 1) /
            2;  // set iterator in the middle of the vector of points in this node
    std::vector<Point> lc, rc;  // left and right child´s vectors
>>>>>>> cf9b0964
    lc.assign(node_points_.begin(),
              it);  // division of node´s points into it´s childs
    rc.assign(it, node_points_.end());
    id++;  // increase the identification number of the nodes of the tree
    l_child_ =
        new Node_Y(lc, id, deg_);  // recursivly do the same for the left child
    id++;  // increase the identification number of the nodes of the tree
    r_child_ =
        new Node_Y(rc, id, deg_);  // recursivly do the same for the right child
    double xmin =
        node_points_.front().getX();  // find min coordinate of the axis
    double xmax =
        node_points_.back().getX();  // find max coordinate of the axis
    Cheby cb(xmin, xmax, deg_);      // Checyshev interpolation
    tk_ = cb.getNodes();             // Chebyshev interpolation nodes
    wk_ = cb.getWghts();             // Weights of Lagrange polynomial
  }
}

// compute fake V-matrix of ynode with uni-directional interpolation
//(just the identity)
/* SAM_LISTING_BEGIN_0 */
unsigned Node_Y::setV() {
  int n = node_points_.size();
  V_node_ = Eigen::MatrixXd::Identity(n, n);
  return 1;  // return no. of 'operations' performed
}
/* SAM_LISTING_END_0 */<|MERGE_RESOLUTION|>--- conflicted
+++ resolved
@@ -32,18 +32,11 @@
   if (node_points_.size() > 1) {
     std::vector<Point>::iterator
         it;  // we assume that the points are in ascending order
-<<<<<<< HEAD
-    it = node_points_.begin() +
-         (node_points_.size() + 1) / 2;  // set iterator in the middle of the
-                                         // vector of points in this node
-    std::vector<Point> lc, rc;           // left and right child´s vectors
-=======
     it =
         node_points_.begin() +
         (node_points_.size() + 1) /
             2;  // set iterator in the middle of the vector of points in this node
     std::vector<Point> lc, rc;  // left and right child´s vectors
->>>>>>> cf9b0964
     lc.assign(node_points_.begin(),
               it);  // division of node´s points into it´s childs
     rc.assign(it, node_points_.end());
