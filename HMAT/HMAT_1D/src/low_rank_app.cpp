--- conflicted
+++ resolved
@@ -63,20 +63,7 @@
 // post-processing: compute vector Vx*CVc for all far field xnodes and add it to vector f in the right place
 void LowRankApp::postProcess(std::vector<Node*> ff_v_x, Eigen::VectorXd& f)
 {
-<<<<<<< HEAD
-    std::vector<Node*> ff_xnodes;
-    for(int i=0;i<ff_v.size();i++){
-        ff_xnodes.push_back(ff_v[i].getXNode());
-    }
-    std::sort(ff_xnodes.begin(),ff_xnodes.end(),checkpointers);
-    auto last = std::unique(ff_xnodes.begin(), ff_xnodes.end());
-    ff_xnodes.erase(last, ff_xnodes.end());
-    //for(auto& pair : ff_v){ // iterate for all the pairs of far field nodes
-    for(int j=0; j<ff_xnodes.size();j++){
-        Node* xnode = ff_xnodes[j];
-=======
     for(auto& xnode : ff_v_x){ // iterate for all the far field xnodes
->>>>>>> 5c313aea
         Eigen::VectorXd CVc = xnode->getCVc_Node();
         Eigen::MatrixXd  Vx = xnode->getV_Node();
         Eigen::VectorXd f_seg = Vx * CVc;
@@ -94,20 +81,6 @@
     preProcess(ff_v_x, ff_v_y, c);
     blockProcess(ff_v);
     postProcess(ff_v_x, f);
-//    for(auto& pair : ff_v){ // iterate for all the pairs of far field nodes
-//        Node* xnode = pair.getXNode();
-//        Node* ynode = pair.getYNode();
-//        Eigen::MatrixXd Vc = ynode->getVc_Node();
-//        pair.setKernel(kernel_);
-//        pair.setMatrix();
-//        Eigen::MatrixXd C = pair.getMatrix(); // matrix $C_{\sigma,\mu}$
-//        Eigen::VectorXd CVc = C * Vc;
-//        Eigen::MatrixXd  Vx = xnode->getV_Node();
-//        Eigen::VectorXd f_seg = Vx * CVc;
-//        for(int i=0; i<xnode->getPoints().size(); i++){
-//            f[xnode->getPoints()[i].getId()] += f_seg[i]; // add contribution of far field to ``f''
-//        }
-//    }
 }
 
 // compute near-field contribution
