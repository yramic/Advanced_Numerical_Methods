/***********************************************************************
 *                                                                     *
 * Code for Course "Advanced Numerical Methods for CSE"                *
 * (Prof. Dr. R. Hiptmair)                                             *
 * Author: Daniele Casati                                              *
 * Date: 11/2017                                                       *
 * (C) Seminar for Applied Mathematics, ETH Zurich                     *
 * This code can be freely used for non-commercial purposes as long    *
 * as this header is left intact.                                      *
 ***********************************************************************/
#include "../include/low_rank_app.hpp"

#include <Eigen/Dense>
#include <chrono>
#include <fstream>
#include <iomanip>
#include <iostream>
#include <string>

#include "../include/block_cluster.hpp"
#include "../include/block_nearf.hpp"
#include "../include/ctree.hpp"
#include "../include/kernel.hpp"
#include "../include/node.hpp"
#include "../include/point.hpp"

// constructor
template <>
LowRankApp<BlockCluster, Node>::LowRankApp(Kernel *kernel,
                                           const std::vector<Point> &GPoints,
                                           double eta, unsigned deg)
    : kernel_(kernel),
      GPoints_(GPoints),
      HP_(GPoints, eta, deg),
      deg_(deg),
      nops_(0),
      debug_(false) {
  // Recursive hierarchical partitioning to get Near/Far field boxes
  HP_.setNearFar();
}

// constructor
template <>
LowRankApp<BlockCluster, Node>::LowRankApp(Kernel *kernel,
                                           const std::vector<Point> &GPoints,
                                           double eta, unsigned deg,
                                           const std::string &filename)
    : kernel_(kernel),
      GPoints_(GPoints),
      HP_(GPoints, eta, deg),
      deg_(deg),
      nops_(0),
      debug_(true),
      myfile_(filename.c_str(), std::ios::app) {
  // Recursive hierarchical partitioning to get Near/Far field boxes
  HP_.setNearFar();
}

// pre-processing: initialize matrix V and vector Vc for all far field nodes
// do these steps once for each node, not every time the node appears in a pair
template <>
void LowRankApp<BlockCluster, Node>::preProcess(std::vector<Node *> ff_v_x,
                                                std::vector<Node *> ff_v_y,
                                                const Eigen::VectorXd &c) {
  for (auto &xnode : ff_v_x) {  // iterate for all the far field xnodes
    nops_ += xnode->setV();
  }
  for (auto &ynode : ff_v_y) {  // iterate for all the far field ynodes
    nops_ += ynode->setV();
    nops_ += ynode->setVc(c);
  }
}

// block-processing: compute vector CVc for all far field pairs and store it
// into xnode all vectors CVc of an xnode can already be summed together
template <>
void LowRankApp<BlockCluster, Node>::blockProcess(
    std::vector<BlockCluster *> ff_v) {
  for (auto &pair : ff_v) {  // iterate for all the pairs of far field nodes
<<<<<<< HEAD
    nops_ +=
        pair->setMatrix(kernel_);  // here because needed for each pair of
                                   // nodes, cannot be moved to pre-processing
=======
    nops_ += pair->setMatrix(
        kernel_);  // here because needed for each pair of nodes,
                   // cannot be moved to pre-processing
>>>>>>> cf9b0964
    nops_ += pair->setCVc();
  }
}

// Sets CVc for the pair to 0
template <>
void LowRankApp<BlockCluster, Node>::blockProcessClear(
    std::vector<BlockCluster *> ff_v) {
  for (auto &pair : ff_v) {  // iterate for all the pairs of far field nodes
    pair->getXNode()->resetCVc();
  }
}

// debug-processing: compute approximate matrix VCV for all far field pairs,
// orresponding exact block C, and the error between them
template <>
void LowRankApp<BlockCluster, Node>::debugProcess(
    std::vector<BlockCluster *> ff_v) {
  double error_Frobenius = 0., error_max = 0.;
  for (auto &pair : ff_v) {  // iterate for all the pairs of far field nodes
    Eigen::MatrixXd block_approx = pair->getVCV();
    BlockNearF tmp(pair->getXNode(), pair->getYNode());
    tmp.setMatrix(kernel_);
    Eigen::MatrixXd block_exact = tmp.getMatrix();
    Eigen::MatrixXd diff_blocks = block_exact - block_approx;
    error_Frobenius +=
        diff_blocks.norm() / std::sqrt(block_exact.rows() * block_exact.cols());
    double error_tmp = diff_blocks.cwiseAbs().maxCoeff();
    if (error_max < error_tmp) {
      error_max = error_tmp;
    }
  }

  myfile_ << "error_Frobenius, " << GPoints_.size() << ", "
          << std::setprecision(10) << error_Frobenius / ff_v.size()
          << std::endl;  // average error w.r.t. all blocks
  myfile_ << "error_max, " << GPoints_.size() << ", " << std::setprecision(10)
          << error_max << std::endl;
}

// post-processing: compute vector Vx*CVc for all far field xnodes and add it to
// vector f in the right place
template <>
void LowRankApp<BlockCluster, Node>::postProcess(std::vector<Node *> ff_v_x,
                                                 Eigen::VectorXd &f) {
  for (auto &xnode : ff_v_x) {  // iterate for all the far field xnodes
    Eigen::VectorXd CVc = xnode->getCVc_Node();
    Eigen::MatrixXd Vx = xnode->getV_Node();
    Eigen::VectorXd f_seg = Vx * CVc;
    nops_ += Vx.rows() * Vx.cols();
    for (int i = 0; i < xnode->getPoints().size(); i++) {
      f[xnode->getPoints()[i].getId()] +=
          f_seg[i];  // add contribution of far field to ``f''
    }
  }
}

// count far-field ynodes contributing to each row of the approximate low-rank
// matrix
template <>
void LowRankApp<BlockCluster, Node>::calc_numb_approx_per_row(
    std::vector<BlockCluster *> ff_v, Eigen::VectorXd &f_approx_ff_contr) {
  for (auto &pair : ff_v) {  // iterate for all the pairs of far field nodes
    Node *xnode = pair->getXNode();
    Node *ynode = pair->getYNode();
    for (int i = 0; i < xnode->getPoints().size(); i++) {
      f_approx_ff_contr(xnode->getPoints()[i].getId()) +=
          ynode->getPoints().size();
    }
  }
}

// compute far-field contribution
template <>
void LowRankApp<BlockCluster, Node>::ff_contribution(
    std::vector<BlockCluster *> ff_v, std::vector<Node *> ff_v_x,
    std::vector<Node *> ff_v_y, const Eigen::VectorXd &c, Eigen::VectorXd &f,
    Eigen::VectorXd &f_approx_ff_contr) {
  preProcess(ff_v_x, ff_v_y, c);
  blockProcess(ff_v);
  if (debug_) {
    debugProcess(ff_v);
  }
  postProcess(ff_v_x, f);
  calc_numb_approx_per_row(ff_v, f_approx_ff_contr);
}

// compute near-field contribution
template <>
void LowRankApp<BlockCluster, Node>::nf_contribution(
    std::vector<BlockNearF *> nf_v, const Eigen::VectorXd &c,
    Eigen::VectorXd &f, Eigen::VectorXd &f_approx_nf_contr) {
  for (auto &pair : nf_v) {  // iterate for all the near field xnodes
    Node *xnode = pair->getXNode();
    Node *ynode = pair->getYNode();
    nops_ += pair->setMatrix(kernel_);
    Eigen::MatrixXd C = pair->getMatrix();
    for (int i = 0; i < xnode->getPoints().size(); i++) {
      for (int j = 0; j < ynode->getPoints().size(); j++) {
        f(xnode->getPoints()[i].getId()) +=
            C(i, j) * c(ynode->getPoints()[j]
                            .getId());  // add near field contribution to ``f''
        // The contributions of all near-field pairs involving 'xnode' can first
        // be summed ('blockProcess') and only then positioned in the right
        // entry of 'f' ('postProcess'), similarly to the near-field vector.
        ++f_approx_nf_contr(xnode->getPoints()[i].getId());
        nops_ += C.rows() * C.cols();
      }
    }
  }
}

// approximate matrix-vector multiplication
template <>
Eigen::VectorXd LowRankApp<BlockCluster, Node>::mvProd(
    const Eigen::VectorXd &c) {
  blockProcessClear(HP_.getFF());
  // Setting V and Vc for far field nodes
  preProcess(HP_.getFFxnds(), HP_.getFFynds(), c);
  // Setting CVc for far field blocks
  blockProcess(HP_.getFF());

  Eigen::VectorXd f_approx_ff_contr = Eigen::VectorXd::Zero(c.size());
  Eigen::VectorXd f_approx_nf_contr = Eigen::VectorXd::Zero(c.size());

  // compute far field contribution
  Eigen::VectorXd f_approx = Eigen::VectorXd::Zero(c.size());
  // auto start = std::chrono::high_resolution_clock::now();
  //  Actual multiplication
  postProcess(HP_.getFFxnds(), f_approx);
  // std::cout << "Far Field Contribution for each row" << std::endl;
  // std::cout << f_approx_ff_contr << std::endl;

  // compute near-field contribution
  nf_contribution(HP_.getNF(), c, f_approx, f_approx_nf_contr);
  // std::cout << "Near Field Contribution for each row" << std::endl;
  // std::cout << f_approx_nf_contr << std::endl;
  // auto end = std::chrono::high_resolution_clock::now();
  // auto time_diff =
  //    std::chrono::duration_cast<std::chrono::microseconds>(end - start);
  // f_approx(0) = time_diff.count();
  // std::cout << "Near Field Nodes: " << near << " Far Field Nodes: " << far <<
  // std::endl; std::cout << "Near Field Nodes: " <<
  // (double)near/(near+far)*100.
  // << "% " << "Far Field Nodes: " << (double)far/(near+far)*100. << "%" <<
  // std::endl;

  // std::cout << "Number of matrix operations performed for low-rank
  // approximation: " << nops_ << std::endl;

  return f_approx;
}<|MERGE_RESOLUTION|>--- conflicted
+++ resolved
@@ -77,15 +77,9 @@
 void LowRankApp<BlockCluster, Node>::blockProcess(
     std::vector<BlockCluster *> ff_v) {
   for (auto &pair : ff_v) {  // iterate for all the pairs of far field nodes
-<<<<<<< HEAD
-    nops_ +=
-        pair->setMatrix(kernel_);  // here because needed for each pair of
-                                   // nodes, cannot be moved to pre-processing
-=======
     nops_ += pair->setMatrix(
         kernel_);  // here because needed for each pair of nodes,
                    // cannot be moved to pre-processing
->>>>>>> cf9b0964
     nops_ += pair->setCVc();
   }
 }
