--- conflicted
+++ resolved
@@ -31,18 +31,11 @@
   if (node_points_.size() > 1) {
     std::vector<Point>::iterator
         it;  // we assume that the points are in ascending order
-<<<<<<< HEAD
-    it = node_points_.begin() +
-         (node_points_.size() + 1) / 2;  // set iterator in the middle of the
-                                         // vector of points in this node
-    std::vector<Point> lc, rc;           // left and right child´s vectors
-=======
     it =
         node_points_.begin() +
         (node_points_.size() + 1) /
             2;  // set iterator in the middle of the vector of points in this node
     std::vector<Point> lc, rc;  // left and right child´s vectors
->>>>>>> cf9b0964
     lc.assign(node_points_.begin(),
               it);  // division of node´s points into it´s childs
     rc.assign(it, node_points_.end());
@@ -97,11 +90,7 @@
 
 // update C*V*c restricted to node indices
 unsigned Node::setCVc(const Eigen::VectorXd& CVc) {
-<<<<<<< HEAD
-  // CVc_node_.setZero();
-=======
   //CVc_node_.setZero();
->>>>>>> cf9b0964
   CVc_node_ += CVc;
   return CVc_node_.size();  // return no. of 'operations' performed
 }
