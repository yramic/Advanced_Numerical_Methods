/***********************************************************************
 *                                                                     *
 * Code for Course "Advanced Numerical Methods for CSE"                *
 * (Prof. Dr. R. Hiptmair)                                             *
 * Author: R.H.                                                        *
 * Date: Nov 7, 2017                                                   *
 * (C) Seminar for Applied Mathematics, ETH Zurich                     *
 * This code can be freely used for non-commercial purposes as long    *
 * as this header is left intact.                                      *
 ***********************************************************************/

// General includes
#include <Eigen/Dense>
#include <cmath>
#include <exception>
#include <iostream>
#include <vector>

namespace HMAT {

/* @brief Data structure for box of matrix partition
   Describes a matrix block through two index sets.
   The block itself is stored in rank-q factorized form.
*/

/* SAM_LISTING_BEGIN_0 */
// Rank-q matrix block in factorized form
template <int q>
struct FarFieldBlock {
  const std::vector<int> i_idx, j_idx;            // contained indices
  Eigen::Matrix<double, Eigen::Dynamic, q> U, V;  // low-rank factors
};

// Submatrix; no special structure assumed
struct NearFieldBlock {
  const std::vector<int> i_idx, j_idx;  // contained indices
  Eigen::MatrixXd Mloc;                 // matrix block
};
/* SAM_LISTING_END_0 */

/* SAM_LISTING_BEGIN_1 */
template <int q>
class PartMatrix {
 public:
  PartMatrix(size_t _n, size_t _m);
  // Matrix$\times$vector operation
  Eigen::VectorXd operator*(const Eigen::VectorXd &v) const;

 private:
  size_t m, n;  // dimensions of matrix
  std::vector<FarFieldBlock<q>> farField;
  std::vector<NearFieldBlock> nearField;
};
/* SAM_LISTING_END_1 */

template <int q>
PartMatrix<q>::PartMatrix(size_t _n, size_t _m) : n(_n), m(_m) {}

/* SAM_LISTING_BEGIN_2 */
// Partitioned $n\times m$-matrix split in near-field and
// far-field blocks, the latter of rank q
template <int q>
Eigen::VectorXd PartMatrix<q>::operator*(const Eigen::VectorXd &v) const {
  if (v.size() != m) throw(std::runtime_error("Size mismatch in *"));
  Eigen::VectorXd y(n);
  y.setZero();  // std::vector for returning result
  // Traverse far field boxes
  for (const FarFieldBlock<q> &B : farField) {
    // Get no. of x and y collocation points in box
    const size_t nB = B.i_idx.size();
    const size_t mB = B.j_idx.size();
    // Obtain values of argument std::vector corresponding to y-points
    Eigen::VectorXd tmp(mB);
    for (int j = 0; j < mB; j++) tmp(j) = v(B.j_idx[j]);
<<<<<<< HEAD
    // Multiply std::vector with low-rank matrix: Effort \cob{$\sharp I_k+\sharp
    // J_k$}
=======
    // Multiply std::vector with low-rank matrix: Effort \cob{$\sharp I_k+\sharp J_k$}
>>>>>>> cf9b0964
    Eigen::VectorXd res(nB);
    res = B.U * (B.V.transpose() * tmp);
    // Accumlate result into components of result std::vector
    for (int i = 0; i < nB; i++) y(B.i_idx[i]) += res(i);
  }
  // Traverse near field boxes
  for (const NearFieldBlock &B : nearField) {
    // Get no. of x and y collocation points in box
    const size_t nB = B.i_idx.size();
    const size_t mB = B.j_idx.size();
    // Obtain values of argument std::vector corresponding to y-points
    Eigen::VectorXd tmp(mB);
    for (int j = 0; j < mB; j++) tmp(j) = v(B.j_idx[j]);
    // Multiply std::vector with local collocation matrix
    Eigen::VectorXd res(nB);
    res = B.Mloc * tmp;
    // Accumlate result into components of result std::vector
    for (int i = 0; i < nB; i++) y(B.i_idx[i]) += res(i);
  }
  return (y);  // (Move) return result vector
}
/* SAM_LISTING_END_2 */
}  // namespace HMAT

int main(int, char **) {
  HMAT::PartMatrix<7> PM(10, 10);
  Eigen::VectorXd v = Eigen::VectorXd::Random(10);
  Eigen::VectorXd y = PM * v;
  return (0);
}<|MERGE_RESOLUTION|>--- conflicted
+++ resolved
@@ -72,12 +72,7 @@
     // Obtain values of argument std::vector corresponding to y-points
     Eigen::VectorXd tmp(mB);
     for (int j = 0; j < mB; j++) tmp(j) = v(B.j_idx[j]);
-<<<<<<< HEAD
-    // Multiply std::vector with low-rank matrix: Effort \cob{$\sharp I_k+\sharp
-    // J_k$}
-=======
     // Multiply std::vector with low-rank matrix: Effort \cob{$\sharp I_k+\sharp J_k$}
->>>>>>> cf9b0964
     Eigen::VectorXd res(nB);
     res = B.U * (B.V.transpose() * tmp);
     // Accumlate result into components of result std::vector
