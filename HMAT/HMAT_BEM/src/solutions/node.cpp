/***********************************************************************
 *                                                                     *
 * Code for Course "Advanced Numerical Methods for CSE"                *
 * (Prof. Dr. R. Hiptmair)                                             *
 * Author: Daniele Casati                                              *
 * Date: 11/2017                                                       *
 * (C) Seminar for Applied Mathematics, ETH Zurich                     *
 * This code can be freely used for non-commercial purposes as long    *
 * as this header is left intact.                                      *
 ***********************************************************************/
#include "../../include/node.hpp"

#include "../../include/cheby.hpp"
#include "../../include/segment.hpp"
extern "C" {
#include "../../../BEM/CppHilbert/Library/source/gaussQuadrature.h"
}
#include <Eigen/SVD>
#include <iostream>

#define equal_clusters

<<<<<<< HEAD
// actual  constructor: creates the root of the Cluster Tree and the recursivly
// creates the leaves
=======
// actual  constructor: creates the root of the Cluster Tree and the recursivly creates the leaves
>>>>>>> cf9b0964
Node::Node(std::vector<Segment> segments, unsigned deg)
    : tl_child_(NULL),
      tr_child_(NULL),
      bl_child_(NULL),
      br_child_(NULL),
      deg_(deg),
      segments_(segments),
      CVc_node_(Eigen::VectorXd::Zero((deg + 1) * (deg + 1))) {
  setSons();
}

// destructor
Node::~Node() {
  if (tl_child_ != NULL) delete tl_child_;
  if (tr_child_ != NULL) delete tr_child_;
  if (bl_child_ != NULL) delete bl_child_;
  if (br_child_ != NULL) delete br_child_;
}

// calculate the rectangle defined by the points of the node
void Node::getRect() {
  /* SAM_LISTING_BEGIN_2 */
  double maxX, minX, maxY, minY;
  maxX = segments_.begin()->getA().x();
  minX = segments_.begin()->getA().x();
  maxY = segments_.begin()->getA().y();
  minY = segments_.begin()->getA().y();
  for (std::vector<Segment>::iterator it = segments_.begin() + 1;
       it != segments_.end(); it++) {
    if (it->getA().x() > maxX) {
      maxX = it->getA().x();
    } else if (it->getA().x() < minX) {
      minX = it->getA().x();
    }
    if (it->getA().y() > maxY) {
      maxY = it->getA().y();
    } else if (it->getA().y() < minY) {
      minY = it->getA().y();
    }
    if (it->getB().x() > maxX) {
      maxX = it->getB().x();
    } else if (it->getB().x() < minX) {
      minX = it->getB().x();
    }
    if (it->getB().y() > maxY) {
      maxY = it->getB().y();
    } else if (it->getB().y() < minY) {
      minY = it->getB().y();
    }
  }
  x1_ = minX;
  x2_ = maxX;
  y1_ = minY;
  y2_ = maxY;
  Cheby cbx(x1_, x2_, deg_);
  Cheby cby(y1_, y2_, deg_);
  tkx_ = cbx.getNodes();  // Chebyshew nodes for x axis
  wkx_ = cbx.getWghts();  // weights of Lagrange polynomial for x axis
  tky_ = cby.getNodes();  // Chebyshew nodes for y axis
  wky_ = cby.getWghts();  // weights of Lagrange polynomial for y axis
                          /* SAM_LISTING_END_2 */
}

// build tree recursively
void Node::setSons() {
  if (!segments_.empty() &&
      segments_.size() >
<<<<<<< HEAD
          1) {  // if there are points in the PPointsTree vector of points then
                // they are equaly divided into the node´s children
=======
          1) {  // if there are points in the PPointsTree vector of points then they are equaly divided into the node´s children
>>>>>>> cf9b0964
#ifdef equal_clusters
    /* SAM_LISTING_BEGIN_0 */
    auto checkX = [](Segment a, Segment b) -> bool {
      return a.getMean().x() < b.getMean().x();
    };
    std::sort(segments_.begin(), segments_.end(), checkX);
    std::vector<Segment>::iterator it;
<<<<<<< HEAD
    it = segments_.begin() +
         (segments_.size() + 1) / 2;  // set iterator in the middle of the
                                      // vector of points of this node
    std::vector<Segment> l_segments,
        r_segments;  // now sort l\_points and r\_points based on their
                     // y-coordinates
=======
    it =
        segments_.begin() +
        (segments_.size() + 1) /
            2;  // set iterator in the middle of the vector of points of this node
    std::vector<Segment> l_segments,
        r_segments;  // now sort l\_points and r\_points based on their y-coordinates
>>>>>>> cf9b0964
    l_segments.assign(segments_.begin(), it);
    r_segments.assign(it, segments_.end());
    auto checkY = [](Segment a, Segment b) -> bool {
      return a.getMean().y() < b.getMean().y();
    };
<<<<<<< HEAD
    std::sort(l_segments.begin(), l_segments.end(),
              checkY);  // sort left and right vectors into top and bottom based
                        // on the y-coordinates
=======
    std::sort(
        l_segments.begin(), l_segments.end(),
        checkY);  // sort left and right vectors into top and bottom based on the y-coordinates
>>>>>>> cf9b0964
    std::sort(r_segments.begin(), r_segments.end(), checkY);
    std::vector<Segment> tl_segments, tr_segments, bl_segments,
        br_segments;  // creation of vectors of points of child nodes
    it = l_segments.begin() + (l_segments.size() + 1) / 2;
    tl_segments.assign(it, l_segments.end());
    bl_segments.assign(l_segments.begin(), it);
    it = r_segments.begin() + (r_segments.size() + 1) / 2;
    tr_segments.assign(it, r_segments.end());
    br_segments.assign(r_segments.begin(), it);

    if (!tl_segments.empty())
<<<<<<< HEAD
      tl_child_ =
          new Node(tl_segments, deg_);  // recursive construction of the Cluster
                                        // Tree levels below root
=======
      tl_child_ = new Node(
          tl_segments,
          deg_);  // recursive construction of the Cluster Tree levels below root
>>>>>>> cf9b0964
    if (!tr_segments.empty()) tr_child_ = new Node(tr_segments, deg_);
    if (!bl_segments.empty()) bl_child_ = new Node(bl_segments, deg_);
    if (!br_segments.empty()) br_child_ = new Node(br_segments, deg_);
      /* SAM_LISTING_END_0 */
#endif
#ifdef inertia
    /* SAM_LISTING_BEGIN_1 */
    double sumX, sumY;
    for (int i = 0; i < segments_.size(); i++) {
      sumX += segments_[i].getMean().x();
      sumY += segments_[i].getMean().y();
    }
    double avgX = sumX / (double)segments_.size(),
           avgY = sumY / (double)segments_.size();
    Eigen::MatrixXd A(2, 2 * segments_.size());
    for (unsigned i = 0; i < segments_.size(); ++i) {
      A(0, 2 * i) = segments_[i].getA().x() - avgX;
      A(1, 2 * i) = segments_[i].getA().y() - avgY;
      A(0, 2 * i + 1) = segments_[i].getB().x() - avgX;
      A(1, 2 * i + 1) = segments_[i].getB().y() - avgY;
    }
    Eigen::MatrixXd M = A * A.transpose();
    Eigen::JacobiSVD<Eigen::MatrixXd> svdOfM(
<<<<<<< HEAD
        M, Eigen::ComputeThinV);  // 'M' is square, so ComputeFullV and
                                  // ComputeThinV are the same
=======
        M,
        Eigen::
            ComputeThinV);  // 'M' is square, so ComputeFullV and ComputeThinV are the same
>>>>>>> cf9b0964
    Eigen::MatrixXd V = svdOfM.matrixV();
    auto y = [](double x, double x1, double y1, double avgX,
                double avgY) -> double { return avgY + (x - avgX) * y1 / x1; };
    std::vector<Segment> top_segments, bottom_segments, left_segments,
        right_segments;  // creation of vectors of points of child nodes
    for (unsigned i = 0; i < segments_.size(); ++i) {
<<<<<<< HEAD
      double y1 = y(segments_[i].getMean().x(), V(0, 0), V(1, 0), avgX,
                    avgY);  // y value of the line that is defined by the point
                            // {avgX,avgY} and the vector corresponding to the
                            // biggest eigen value
      double y2 = y(segments_[i].getMean().x(), V(0, 1), V(1, 1), avgX,
                    avgY);  // y value of the line that is defined by the point
                            // {avgX,avgY} and the vector corresponding to the
                            // second biggest eigen value
=======
      double y1 = y(
          segments_[i].getMean().x(), V(0, 0), V(1, 0), avgX,
          avgY);  // y value of the line that is defined by the point {avgX,avgY} and the vector corresponding to the biggest eigen value
      double y2 = y(
          segments_[i].getMean().x(), V(0, 1), V(1, 1), avgX,
          avgY);  // y value of the line that is defined by the point {avgX,avgY} and the vector corresponding to the second biggest eigen value
>>>>>>> cf9b0964
      if (y2 <= segments_[i].getMean().y()) {
        if (y1 <= segments_[i].getMean().y()) {
          top_segments.push_back(segments_[i]);
        } else {
          right_segments.push_back(segments_[i]);
        }
      } else {
        if (y1 <= segments_[i].getMean().y()) {
          left_segments.push_back(segments_[i]);
        } else {
          bottom_segments.push_back(segments_[i]);
        }
      }
    }

    if (!top_segments.empty())
<<<<<<< HEAD
      tl_child_ =
          new Node(top_segments, deg_);  // recursive construction of the
                                         // Cluster Tree levels below root
=======
      tl_child_ = new Node(
          top_segments,
          deg_);  // recursive construction of the Cluster Tree levels below root
>>>>>>> cf9b0964
    if (!right_segments.empty()) tr_child_ = new Node(right_segments, deg_);
    if (!bottom_segments.empty()) bl_child_ = new Node(bottom_segments, deg_);
    if (!left_segments.empty()) br_child_ = new Node(left_segments, deg_);
      /* SAM_LISTING_END_1 */
#endif
    getRect();  // calculate the rectangle defined by the points of the node
    // fix for the rectangle if it is a segment
    if (std::abs(x1_ - x2_) < 10 * std::numeric_limits<double>::epsilon()) {
      x2_++;
    }
    if (std::abs(y1_ - y2_) < 10 * std::numeric_limits<double>::epsilon()) {
      y2_++;
    }
    Cheby cbx(x1_, x2_,
              deg_);  // Chebvchev interpolation on the edges of the rectangle
    Cheby cby(y1_, y2_, deg_);
    tkx_ = cbx.getNodes();  // Chebyshew nodes for x axis
    wkx_ = cbx.getWghts();  // weights of Lagrange polynomial for x axis
    tky_ = cby.getNodes();  // Chebyshew nodes for y axis
    wky_ = cby.getWghts();  // weights of Lagrange polynomial for y axis
  }
}

// evaluate Lagrange polynomial
double Node::evalLagrange(unsigned j, double tk) {
  double result_n = 1., result_d = 1.;
  for (unsigned k = 0; k < j; ++k) {
    result_n *= tk - tkx_[k];
    result_d *= tkx_[j] - tkx_[k];
  }
  // Skip "k == j"
  for (unsigned k = j + 1; k <= deg_; ++k) {
    result_n *= tk - tkx_[k];
    result_d *= tkx_[j] - tkx_[k];
  }
  //  return result_n * wkx_(j);
  return result_n / result_d;
}

// compute V-matrix of node
unsigned Node::setV() {
  /* SAM_LISTING_BEGIN_3 */
  unsigned order;
  if (2 * deg_ < 2)
    order = 2;
  else if (2 * deg_ < 4)
    order = 4;
  else if (2 * deg_ < 8)
    order = 8;
  else if (2 * deg_ < 16)
    order = 16;
  else
    order = 32;

  const double* gauss_point = getGaussPoints(order);
  const double* gauss_wht = getGaussWeights(order);

  unsigned segs = segments_.size();
  V_node_ = Eigen::MatrixXd::Zero(segs, (deg_ + 1) * (deg_ + 1));
  for (unsigned i = 0; i < segs; ++i) {
    for (unsigned j1 = 0; j1 <= deg_; ++j1) {
      for (unsigned j2 = 0; j2 <= deg_; ++j2) {
        double sum = 0.;
        for (unsigned k = 0; k < order; ++k) {
          /* transformation of quadrature nodes from [-1,1] to [a,b] */
          Eigen::Vector2d tk =
              0.5 * (segments_[i].getB() - segments_[i].getA()) *
                  gauss_point[k] +
              0.5 * (segments_[i].getB() + segments_[i].getA());

          sum += gauss_wht[k] * evalLagrange(j1, tk.x()) *
                 evalLagrange(j2, tk.y());
        }

        sum *= 0.5 * (segments_[i].getB() - segments_[i].getA()).norm();
        V_node_(i, j1 * (deg_ + 1) + j2) = sum;
      }
    }
  }
  /* SAM_LISTING_END_3 */
  return segs * order * (deg_ + 1) *
         (deg_ + 1);  // return no. of 'operations' performed
}

// compute V*c restricted to node indices
unsigned Node::setVc(const Eigen::VectorXd& c) {
  int n = segments_.size();
  Eigen::VectorXd c_seg = Eigen::VectorXd::Zero(n);
  for (int i = 0; i < n; i++) {  // get only the part of vector c needed
    c_seg[i] = c(segments_[i].getId());
  }
  Vc_node_ = V_node_.transpose() * c_seg;  // Vc matrix calculation
  return V_node_.rows() *
         V_node_.cols();  // return no. of 'operations' performed
}

// update C*V*c restricted to node indices
unsigned Node::setCVc(const Eigen::VectorXd& CVc) {
  CVc_node_ += CVc;
  return CVc_node_.size();  // return no. of 'operations' performed
}

void Node::printree(int n) {
  std::cout << "Node " << n << std::endl;
  for (std::vector<Segment>::iterator it = segments_.begin();
       it != segments_.end(); it++) {
    std::cout << it->getId() << " ";
  }
  std::cout << std::endl;
  if (tl_child_ != NULL) {
    std::cout << "tl " << n << " ";
    tl_child_->printree(n + 1);
  }
  if (tr_child_ != NULL) {
    std::cout << "tr " << n << " ";
    tr_child_->printree(n + 1);
  }
  if (bl_child_ != NULL) {
    std::cout << "bl " << n << " ";
    bl_child_->printree(n + 1);
  }
  if (br_child_ != NULL) {
    std::cout << "br " << n << " ";
    br_child_->printree(n + 1);
  }
}<|MERGE_RESOLUTION|>--- conflicted
+++ resolved
@@ -20,12 +20,7 @@
 
 #define equal_clusters
 
-<<<<<<< HEAD
-// actual  constructor: creates the root of the Cluster Tree and the recursivly
-// creates the leaves
-=======
 // actual  constructor: creates the root of the Cluster Tree and the recursivly creates the leaves
->>>>>>> cf9b0964
 Node::Node(std::vector<Segment> segments, unsigned deg)
     : tl_child_(NULL),
       tr_child_(NULL),
@@ -93,12 +88,7 @@
 void Node::setSons() {
   if (!segments_.empty() &&
       segments_.size() >
-<<<<<<< HEAD
-          1) {  // if there are points in the PPointsTree vector of points then
-                // they are equaly divided into the node´s children
-=======
           1) {  // if there are points in the PPointsTree vector of points then they are equaly divided into the node´s children
->>>>>>> cf9b0964
 #ifdef equal_clusters
     /* SAM_LISTING_BEGIN_0 */
     auto checkX = [](Segment a, Segment b) -> bool {
@@ -106,35 +96,20 @@
     };
     std::sort(segments_.begin(), segments_.end(), checkX);
     std::vector<Segment>::iterator it;
-<<<<<<< HEAD
-    it = segments_.begin() +
-         (segments_.size() + 1) / 2;  // set iterator in the middle of the
-                                      // vector of points of this node
-    std::vector<Segment> l_segments,
-        r_segments;  // now sort l\_points and r\_points based on their
-                     // y-coordinates
-=======
     it =
         segments_.begin() +
         (segments_.size() + 1) /
             2;  // set iterator in the middle of the vector of points of this node
     std::vector<Segment> l_segments,
         r_segments;  // now sort l\_points and r\_points based on their y-coordinates
->>>>>>> cf9b0964
     l_segments.assign(segments_.begin(), it);
     r_segments.assign(it, segments_.end());
     auto checkY = [](Segment a, Segment b) -> bool {
       return a.getMean().y() < b.getMean().y();
     };
-<<<<<<< HEAD
-    std::sort(l_segments.begin(), l_segments.end(),
-              checkY);  // sort left and right vectors into top and bottom based
-                        // on the y-coordinates
-=======
     std::sort(
         l_segments.begin(), l_segments.end(),
         checkY);  // sort left and right vectors into top and bottom based on the y-coordinates
->>>>>>> cf9b0964
     std::sort(r_segments.begin(), r_segments.end(), checkY);
     std::vector<Segment> tl_segments, tr_segments, bl_segments,
         br_segments;  // creation of vectors of points of child nodes
@@ -146,15 +121,9 @@
     br_segments.assign(r_segments.begin(), it);
 
     if (!tl_segments.empty())
-<<<<<<< HEAD
-      tl_child_ =
-          new Node(tl_segments, deg_);  // recursive construction of the Cluster
-                                        // Tree levels below root
-=======
       tl_child_ = new Node(
           tl_segments,
           deg_);  // recursive construction of the Cluster Tree levels below root
->>>>>>> cf9b0964
     if (!tr_segments.empty()) tr_child_ = new Node(tr_segments, deg_);
     if (!bl_segments.empty()) bl_child_ = new Node(bl_segments, deg_);
     if (!br_segments.empty()) br_child_ = new Node(br_segments, deg_);
@@ -178,37 +147,21 @@
     }
     Eigen::MatrixXd M = A * A.transpose();
     Eigen::JacobiSVD<Eigen::MatrixXd> svdOfM(
-<<<<<<< HEAD
-        M, Eigen::ComputeThinV);  // 'M' is square, so ComputeFullV and
-                                  // ComputeThinV are the same
-=======
         M,
         Eigen::
             ComputeThinV);  // 'M' is square, so ComputeFullV and ComputeThinV are the same
->>>>>>> cf9b0964
     Eigen::MatrixXd V = svdOfM.matrixV();
     auto y = [](double x, double x1, double y1, double avgX,
                 double avgY) -> double { return avgY + (x - avgX) * y1 / x1; };
     std::vector<Segment> top_segments, bottom_segments, left_segments,
         right_segments;  // creation of vectors of points of child nodes
     for (unsigned i = 0; i < segments_.size(); ++i) {
-<<<<<<< HEAD
-      double y1 = y(segments_[i].getMean().x(), V(0, 0), V(1, 0), avgX,
-                    avgY);  // y value of the line that is defined by the point
-                            // {avgX,avgY} and the vector corresponding to the
-                            // biggest eigen value
-      double y2 = y(segments_[i].getMean().x(), V(0, 1), V(1, 1), avgX,
-                    avgY);  // y value of the line that is defined by the point
-                            // {avgX,avgY} and the vector corresponding to the
-                            // second biggest eigen value
-=======
       double y1 = y(
           segments_[i].getMean().x(), V(0, 0), V(1, 0), avgX,
           avgY);  // y value of the line that is defined by the point {avgX,avgY} and the vector corresponding to the biggest eigen value
       double y2 = y(
           segments_[i].getMean().x(), V(0, 1), V(1, 1), avgX,
           avgY);  // y value of the line that is defined by the point {avgX,avgY} and the vector corresponding to the second biggest eigen value
->>>>>>> cf9b0964
       if (y2 <= segments_[i].getMean().y()) {
         if (y1 <= segments_[i].getMean().y()) {
           top_segments.push_back(segments_[i]);
@@ -225,15 +178,9 @@
     }
 
     if (!top_segments.empty())
-<<<<<<< HEAD
-      tl_child_ =
-          new Node(top_segments, deg_);  // recursive construction of the
-                                         // Cluster Tree levels below root
-=======
       tl_child_ = new Node(
           top_segments,
           deg_);  // recursive construction of the Cluster Tree levels below root
->>>>>>> cf9b0964
     if (!right_segments.empty()) tr_child_ = new Node(right_segments, deg_);
     if (!bottom_segments.empty()) bl_child_ = new Node(bottom_segments, deg_);
     if (!left_segments.empty()) br_child_ = new Node(left_segments, deg_);
