/***********************************************************************
 *                                                                     *
 * Code for Course "Advanced Numerical Methods for CSE"                *
 * (Prof. Dr. R. Hiptmair)                                             *
 * Author: Daniele Casati                                              *
 * Date: 11/2017                                                       *
 * (C) Seminar for Applied Mathematics, ETH Zurich                     *
 * This code can be freely used for non-commercial purposes as long    *
 * as this header is left intact.                                      *
 ***********************************************************************/
#include "../../include/node.hpp"

#include "../../include/cheby.hpp"
#include "../../include/segment.hpp"
extern "C" {
#include "../../../BEM/CppHilbert/Library/source/gaussQuadrature.h"
}
#include <iostream>

#define equal_clusters

<<<<<<< HEAD
// actual  constructor: creates the root of the Cluster Tree and the recursivly
// creates the leaves
=======
// actual  constructor: creates the root of the Cluster Tree and the recursivly creates the leaves
>>>>>>> cf9b0964
Node::Node(std::vector<Segment> segments, unsigned deg)
    : tl_child_(NULL),
      tr_child_(NULL),
      bl_child_(NULL),
      br_child_(NULL),
      deg_(deg),
      segments_(segments),
      CVc_node_(Eigen::VectorXd::Zero((deg + 1) * (deg + 1))) {
  setSons();
}

// destructor
Node::~Node() {
  if (tl_child_ != NULL) delete tl_child_;
  if (tr_child_ != NULL) delete tr_child_;
  if (bl_child_ != NULL) delete bl_child_;
  if (br_child_ != NULL) delete br_child_;
}

// calculate the rectangle defined by the points of the node
void Node::getRect() {
  // TODO
}

// build tree recursively
void Node::setSons() {
  if (!segments_.empty() &&
      segments_.size() >
<<<<<<< HEAD
          1) {  // if there are points in the PPointsTree vector of points then
                // they are equaly divided into the node´s children
=======
          1) {  // if there are points in the PPointsTree vector of points then they are equaly divided into the node´s children
>>>>>>> cf9b0964
#ifdef equal_clusters
    // TODO
#endif
#ifdef inertia
    // TODO
#endif
    getRect();  // calculate the rectangle defined by the points of the node
  }
}

// evaluate Lagrange polynomial
double Node::evalLagrange(unsigned j, double tk) {
  double result_n = 1., result_d = 1.;
  for (unsigned k = 0; k < j; ++k) {
    result_n *= tk - tkx_[k];
    result_d *= tkx_[j] - tkx_[k];
  }
  // Skip "k == j"
  for (unsigned k = j + 1; k <= deg_; ++k) {
    result_n *= tk - tkx_[k];
    result_d *= tkx_[j] - tkx_[k];
  }
  //  return result_n * wkx_(j);
  return result_n / result_d;
}

// compute V-matrix of node
unsigned Node::setV() {
  /* SAM_LISTING_BEGIN_3 */
  unsigned order;
  if (deg_ < 2)
    order = 2;
  else if (deg_ < 4)
    order = 4;
  else if (deg_ < 8)
    order = 8;
  else if (deg_ < 16)
    order = 16;
  else
    order = 32;

  const double* gauss_point = getGaussPoints(order);
  const double* gauss_wht = getGaussWeights(order);

  unsigned segs = segments_.size();

  // TODO

  return segs * order * (deg_ + 1) *
         (deg_ + 1);  // return no. of 'operations' performed
}

// compute V*c restricted to node indices
unsigned Node::setVc(const Eigen::VectorXd& c) {
  int n = segments_.size();
  Eigen::VectorXd c_seg = Eigen::VectorXd::Zero(n);
  for (int i = 0; i < n; i++) {  // get only the part of vector c needed
    c_seg[i] = c(segments_[i].getId());
  }
  Vc_node_ = V_node_.transpose() * c_seg;  // Vc matrix calculation
  return V_node_.rows() *
         V_node_.cols();  // return no. of 'operations' performed
}

// update C*V*c restricted to node indices
unsigned Node::setCVc(const Eigen::VectorXd& CVc) {
  CVc_node_ += CVc;
  return CVc_node_.size();  // return no. of 'operations' performed
}

void Node::printree(int n) {
  std::cout << "Node " << n << std::endl;
  for (std::vector<Segment>::iterator it = segments_.begin();
       it != segments_.end(); it++) {
    std::cout << it->getId() << " ";
  }
  std::cout << std::endl;
  if (tl_child_ != NULL) {
    std::cout << "tl " << n << " ";
    tl_child_->printree(n + 1);
  }
  if (tr_child_ != NULL) {
    std::cout << "tr " << n << " ";
    tr_child_->printree(n + 1);
  }
  if (bl_child_ != NULL) {
    std::cout << "bl " << n << " ";
    bl_child_->printree(n + 1);
  }
  if (br_child_ != NULL) {
    std::cout << "br " << n << " ";
    br_child_->printree(n + 1);
  }
}<|MERGE_RESOLUTION|>--- conflicted
+++ resolved
@@ -19,12 +19,7 @@
 
 #define equal_clusters
 
-<<<<<<< HEAD
-// actual  constructor: creates the root of the Cluster Tree and the recursivly
-// creates the leaves
-=======
 // actual  constructor: creates the root of the Cluster Tree and the recursivly creates the leaves
->>>>>>> cf9b0964
 Node::Node(std::vector<Segment> segments, unsigned deg)
     : tl_child_(NULL),
       tr_child_(NULL),
@@ -53,12 +48,7 @@
 void Node::setSons() {
   if (!segments_.empty() &&
       segments_.size() >
-<<<<<<< HEAD
-          1) {  // if there are points in the PPointsTree vector of points then
-                // they are equaly divided into the node´s children
-=======
           1) {  // if there are points in the PPointsTree vector of points then they are equaly divided into the node´s children
->>>>>>> cf9b0964
 #ifdef equal_clusters
     // TODO
 #endif
