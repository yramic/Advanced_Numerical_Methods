/***********************************************************************
 *                                                                     *
 * Code for Course "Advanced Numerical Methods for CSE"                *
 * (Prof. Dr. R. Hiptmair)                                             *
 * Author: Daniele Casati                                              *
 * Date: 11/2017                                                       *
 * (C) Seminar for Applied Mathematics, ETH Zurich                     *
 * This code can be freely used for non-commercial purposes as long    *
 * as this header is left intact.                                      *
 ***********************************************************************/
#include "../include/low_rank_app.hpp"

#include <Eigen/Dense>
#include <fstream>
#include <iomanip>
#include <iostream>
#include <string>

#include "../include/block_cluster.hpp"
#include "../include/ctree.hpp"
#include "../include/kernel.hpp"
#include "../include/node.hpp"
#include "../include/segment.hpp"

// constructor for solving the 2D problem
LowRankApp::LowRankApp(Kernel* kernel, const std::vector<Segment>& segments,
                       double eta, unsigned deg)
    : kernel_(kernel),
      segments_(segments),
      HP_(segments, eta, deg),
      deg_(deg),
      nops_(0),
      debug_(false) {
  assert(deg < 32);
}

// constructor for solving the 2D problem
LowRankApp::LowRankApp(Kernel* kernel, const std::vector<Segment>& segments,
                       double eta, unsigned deg, const std::string& filename)
    : kernel_(kernel),
      segments_(segments),
      HP_(segments, eta, deg),
      deg_(deg),
      nops_(0),
      debug_(true),
      myfile_(filename.c_str(), std::ios::app) {
  assert(deg < 32);
}

// pre-processing: initialize matrix V and vector Vc for all far field nodes
// do these steps once for each node, not every time the node appears in a pair
void LowRankApp::preProcess(std::vector<Node*> ff_v_x,
                            std::vector<Node*> ff_v_y,
                            const Eigen::VectorXd& c) {
#pragma omp parallel
  {
    unsigned lsum = 0;
#pragma omp for
    for (int i = 0; i < ff_v_x.size(); i++) {
      Node* xnode = ff_v_x[i];
      lsum += xnode->setV();
    }
#pragma omp atomic
    nops_ += lsum;

    lsum = 0;
#pragma omp for
    for (int i = 0; i < ff_v_y.size(); i++) {
      Node* ynode = ff_v_y[i];
      lsum += ynode->setV();
      lsum += ynode->setVc(c);
    }
#pragma omp atomic
    nops_ += lsum;
  }
}

<<<<<<< HEAD
// block-processing: compute vector CVc for all far field pairs and store it
// into xnode all vectors CVc of an xnode can already be summed together
=======
// block-processing: compute vector CVc for all far field pairs and store it into xnode
// all vectors CVc of an xnode can already be summed together
>>>>>>> cf9b0964
void LowRankApp::blockProcess(std::vector<BlockCluster*> ff_v) {
#pragma omp parallel
  {
    unsigned lsum = 0;
#pragma omp for
    for (int i = 0; i < ff_v.size(); i++) {
      BlockCluster* pair = ff_v[i];
<<<<<<< HEAD
      lsum +=
          pair->setMatrix(kernel_);  // here because needed for each pair of
                                     // nodes, cannot be moved to pre-processing
=======
      lsum += pair->setMatrix(
          kernel_);  // here because needed for each pair of nodes,
                     // cannot be moved to pre-processing
>>>>>>> cf9b0964
      lsum += pair->setCVc();
    }
#pragma omp atomic
    nops_ += lsum;
  }
}

// debug-processing: compute approximate matrix VCV for all far field pairs,
// orresponding exact block C, and the error between them
void LowRankApp::debugProcess(std::vector<BlockCluster*> ff_v) {
  double error_Frobenius = 0., error_max = 0.;
  for (auto& pair : ff_v) {  // iterate for all the pairs of far field nodes
    Eigen::MatrixXd block_approx = pair->getVCV();
    BlockNearF tmp(pair->getXNode(), pair->getYNode());
    tmp.setMatrix(kernel_);
    Eigen::MatrixXd block_exact = tmp.getMatrix();
    Eigen::MatrixXd diff_blocks = block_exact - block_approx;
    error_Frobenius +=
        diff_blocks.norm() / std::sqrt(block_exact.rows() * block_exact.cols());
    double error_tmp = diff_blocks.cwiseAbs().maxCoeff();
    if (error_max < error_tmp) {
      error_max = error_tmp;
    }
  }

  myfile_ << "error_Frobenius, " << segments_.size() << ", "
          << std::setprecision(10) << error_Frobenius / ff_v.size()
          << std::endl;  // average error w.r.t. all blocks
  myfile_ << "error_max, " << segments_.size() << ", " << std::setprecision(10)
          << error_max << std::endl;
}

<<<<<<< HEAD
// post-processing: compute vector Vx*CVc for all far field xnodes and add it to
// vector f in the right place
=======
// post-processing: compute vector Vx*CVc for all far field xnodes and add it to vector f in the right place
>>>>>>> cf9b0964
void LowRankApp::postProcess(std::vector<Node*> ff_v_x, Eigen::VectorXd& f) {
#pragma omp parallel
  {
    unsigned lsum = 0;
#pragma omp for
    for (int i = 0; i < ff_v_x.size(); i++) {
      Node* xnode = ff_v_x[i];
      Eigen::VectorXd CVc = xnode->getCVc_Node();
      Eigen::MatrixXd Vx = xnode->getV_Node();
      Eigen::VectorXd f_seg = Vx * CVc;
      lsum += Vx.rows() * Vx.cols();
      for (int i = 0; i < xnode->getSegments().size(); i++) {
        f[xnode->getSegments()[i].getId()] +=
            f_seg[i];  // add contribution of far field to ``f''
      }
    }
#pragma omp atomic
    nops_ += lsum;
  }
}

<<<<<<< HEAD
// count far-field ynodes contributing to each row of the approximate low-rank
// matrix
=======
// count far-field ynodes contributing to each row of the approximate low-rank matrix
>>>>>>> cf9b0964
void LowRankApp::calc_numb_approx_per_row(std::vector<BlockCluster*> ff_v,
                                          Eigen::VectorXd& f_approx_ff_contr) {
  for (auto& pair : ff_v) {  // iterate for all the pairs of far field nodes
    Node* xnode = pair->getXNode();
    Node* ynode = pair->getYNode();
    for (int i = 0; i < xnode->getSegments().size(); i++) {
      f_approx_ff_contr(xnode->getSegments()[i].getId()) +=
          ynode->getSegments().size();
    }
  }
}

// compute far-field contribution
void LowRankApp::ff_contribution(std::vector<BlockCluster*> ff_v,
                                 std::vector<Node*> ff_v_x,
                                 std::vector<Node*> ff_v_y,
                                 const Eigen::VectorXd& c, Eigen::VectorXd& f,
                                 Eigen::VectorXd& f_approx_ff_contr) {
  preProcess(ff_v_x, ff_v_y, c);
  blockProcess(ff_v);
  if (debug_) {
    debugProcess(ff_v);
  }
  postProcess(ff_v_x, f);
  calc_numb_approx_per_row(ff_v, f_approx_ff_contr);
}

// compute near-field contribution
void LowRankApp::nf_contribution(std::vector<BlockNearF*> nf_v,
                                 const Eigen::VectorXd& c, Eigen::VectorXd& f,
                                 Eigen::VectorXd& f_approx_nf_contr) {
  for (auto& pair : nf_v) {  // iterate for all the near field xnodes
    Node* xnode = pair->getXNode();
    Node* ynode = pair->getYNode();
    nops_ += pair->setMatrix(kernel_);
    Eigen::MatrixXd C = pair->getMatrix();
    for (int i = 0; i < xnode->getSegments().size(); i++) {
      for (int j = 0; j < ynode->getSegments().size(); j++) {
        f(xnode->getSegments()[i].getId()) +=
            C(i, j) * c(ynode->getSegments()[j]
                            .getId());  // add near field contribution to ``f''
<<<<<<< HEAD
        // The contributions of all near-field pairs involving 'xnode' can first
        // be summed ('blockProcess') and only then positioned in the right
        // entry of 'f' ('postProcess'), similarly to the near-field vector.
=======
        // The contributions of all near-field pairs involving 'xnode' can first be summed ('blockProcess')
        // and only then positioned in the right entry of 'f' ('postProcess'), similarly to the near-field vector.
>>>>>>> cf9b0964
        ++f_approx_nf_contr(xnode->getSegments()[i].getId());
        nops_ += C.rows() * C.cols();
      }
    }
  }
}

// approximate matrix-vector multiplication
Eigen::VectorXd LowRankApp::mvProd(const Eigen::VectorXd& c) {
  nops_ = 0;

  // compute the Near and Far Field Pairs
  HP_.setNearFar();

  Eigen::VectorXd f_approx_ff_contr = Eigen::VectorXd::Zero(c.size());
  Eigen::VectorXd f_approx_nf_contr = Eigen::VectorXd::Zero(c.size());
  // compute far field contribution
  Eigen::VectorXd f_approx = Eigen::VectorXd::Zero(c.size());
  ff_contribution(HP_.getFF(), HP_.getFFxnds(), HP_.getFFynds(), c, f_approx,
                  f_approx_ff_contr);
  std::cout << "Far Field Contribution for each row" << std::endl;
  std::cout << f_approx_ff_contr << std::endl;

  // compute near-field contribution
  nf_contribution(HP_.getNF(), c, f_approx, f_approx_nf_contr);
  std::cout << "Near Field Contribution for each row" << std::endl;
  std::cout << f_approx_nf_contr << std::endl;

  // number of Near and Far Field Pairs
  int near = HP_.getNF().size(), far = HP_.getFF().size();
  std::cout << "Near Field Nodes: " << near << " Far Field Nodes: " << far
            << std::endl;
  std::cout << "Near Field Nodes: " << (double)near / (near + far) * 100.
            << "% "
            << "Far Field Nodes: " << (double)far / (near + far) * 100. << "%"
            << std::endl;
<<<<<<< HEAD
  // PPointsTree_.getRoot()->printree(0); // printing the tree for testing
=======
  //PPointsTree_.getRoot()->printree(0); // printing the tree for testing
>>>>>>> cf9b0964

  std::cout
      << "Number of matrix operations performed for low-rank approximation: "
      << nops_ << std::endl;

  return f_approx;
}<|MERGE_RESOLUTION|>--- conflicted
+++ resolved
@@ -75,13 +75,8 @@
   }
 }
 
-<<<<<<< HEAD
-// block-processing: compute vector CVc for all far field pairs and store it
-// into xnode all vectors CVc of an xnode can already be summed together
-=======
 // block-processing: compute vector CVc for all far field pairs and store it into xnode
 // all vectors CVc of an xnode can already be summed together
->>>>>>> cf9b0964
 void LowRankApp::blockProcess(std::vector<BlockCluster*> ff_v) {
 #pragma omp parallel
   {
@@ -89,15 +84,9 @@
 #pragma omp for
     for (int i = 0; i < ff_v.size(); i++) {
       BlockCluster* pair = ff_v[i];
-<<<<<<< HEAD
-      lsum +=
-          pair->setMatrix(kernel_);  // here because needed for each pair of
-                                     // nodes, cannot be moved to pre-processing
-=======
       lsum += pair->setMatrix(
           kernel_);  // here because needed for each pair of nodes,
                      // cannot be moved to pre-processing
->>>>>>> cf9b0964
       lsum += pair->setCVc();
     }
 #pragma omp atomic
@@ -130,12 +119,7 @@
           << error_max << std::endl;
 }
 
-<<<<<<< HEAD
-// post-processing: compute vector Vx*CVc for all far field xnodes and add it to
-// vector f in the right place
-=======
 // post-processing: compute vector Vx*CVc for all far field xnodes and add it to vector f in the right place
->>>>>>> cf9b0964
 void LowRankApp::postProcess(std::vector<Node*> ff_v_x, Eigen::VectorXd& f) {
 #pragma omp parallel
   {
@@ -157,12 +141,7 @@
   }
 }
 
-<<<<<<< HEAD
-// count far-field ynodes contributing to each row of the approximate low-rank
-// matrix
-=======
 // count far-field ynodes contributing to each row of the approximate low-rank matrix
->>>>>>> cf9b0964
 void LowRankApp::calc_numb_approx_per_row(std::vector<BlockCluster*> ff_v,
                                           Eigen::VectorXd& f_approx_ff_contr) {
   for (auto& pair : ff_v) {  // iterate for all the pairs of far field nodes
@@ -204,14 +183,8 @@
         f(xnode->getSegments()[i].getId()) +=
             C(i, j) * c(ynode->getSegments()[j]
                             .getId());  // add near field contribution to ``f''
-<<<<<<< HEAD
-        // The contributions of all near-field pairs involving 'xnode' can first
-        // be summed ('blockProcess') and only then positioned in the right
-        // entry of 'f' ('postProcess'), similarly to the near-field vector.
-=======
         // The contributions of all near-field pairs involving 'xnode' can first be summed ('blockProcess')
         // and only then positioned in the right entry of 'f' ('postProcess'), similarly to the near-field vector.
->>>>>>> cf9b0964
         ++f_approx_nf_contr(xnode->getSegments()[i].getId());
         nops_ += C.rows() * C.cols();
       }
@@ -248,11 +221,7 @@
             << "% "
             << "Far Field Nodes: " << (double)far / (near + far) * 100. << "%"
             << std::endl;
-<<<<<<< HEAD
-  // PPointsTree_.getRoot()->printree(0); // printing the tree for testing
-=======
   //PPointsTree_.getRoot()->printree(0); // printing the tree for testing
->>>>>>> cf9b0964
 
   std::cout
       << "Number of matrix operations performed for low-rank approximation: "
