/***********************************************************************
 *                                                                     *
 * Code for Course "Advanced Numerical Methods for CSE"                *
 * (Prof. Dr. R. Hiptmair)                                             *
 * Author: Daniele Casati                                              *
 * Date: 11/2017                                                       *
 * (C) Seminar for Applied Mathematics, ETH Zurich                     *
 * This code can be freely used for non-commercial purposes as long    *
 * as this header is left intact.                                      *
 ***********************************************************************/
#include "include/kernel.hpp"
#include "include/low_rank_app.hpp"
#include "include/segment.hpp"
extern "C" {
#include "../BEM/CppHilbert/Library/source/gaussQuadrature.h"
}

#include <Eigen/Dense>
#include <chrono>
#include <cmath>
#include <ctime>
#include <iostream>

int main() {
  // Input

  //    std::cout << "Enter gridsize:" << std::endl;
  //    unsigned n; std::cin >> n;
  //    unsigned n = 1000;

  //    std::cout << "Enter admissibility constant:" << std::endl;
  //    double eta; std::cin >> eta;
  //    double eta = 0.5;

  std::cout << "Enter degree of interpolating polynomials:" << std::endl;
  unsigned q;
  std::cin >> q;
  //    unsigned q = 2;

  // Test

  std::vector<Segment> segments;
  {
    Segment s;
    s.setId(0);
    Eigen::Vector2d a, b;
    a << 0, 1;
    b << 0, 0;
    s.setA(a);
    s.setB(b);
    segments.push_back(s);
  }
  {
    Segment s;
    s.setId(1);
    Eigen::Vector2d a, b;
    a << 0, 0;
    b << 1, 0;
    s.setA(a);
    s.setB(b);
    segments.push_back(s);
  }
  {
    Segment s;
    s.setId(2);
    Eigen::Vector2d a, b;
    a << 1, 0;
    b << 1, 1;
    s.setA(a);
    s.setB(b);
    segments.push_back(s);
  }
  {
    Segment s;
    s.setId(3);
    Eigen::Vector2d a, b;
    a << 1, 1;
    b << 0, 1;
    s.setA(a);
    s.setB(b);
    segments.push_back(s);
  }
  unsigned n = segments.size();
  Node node(segments, q);
  node.getRect();
  node.setV();

<<<<<<< HEAD
  KernelGalerkin G;  // initialization of Galerkin kernel for 2d problem
                     // -1/(2*pi)*log||x-y||
=======
  KernelGalerkin
      G;  // initialization of Galerkin kernel for 2d problem -1/(2*pi)*log||x-y||
>>>>>>> cf9b0964

  BlockCluster bc(&node, &node);
  bc.setMatrix(&G);
  Eigen::MatrixXd VCV = bc.getVCV();
  Eigen::MatrixXd VCVord(VCV.rows(), VCV.cols());
  for (unsigned i = 0; i < bc.getXNode()->getSegments().size(); ++i)
    for (unsigned j = 0; j < bc.getYNode()->getSegments().size(); ++j)
      VCVord(bc.getXNode()->getSegments()[i].getId(),
             bc.getYNode()->getSegments()[j].getId()) = VCV(i, j);
  std::cout << "VCVt:" << std::endl << VCVord << std::endl;

  Eigen::MatrixXd M(n, n);
  for (int i = 0; i < n; ++i)
    for (int j = 0; j < n; ++j)
      M(i, j) = G(segments[i].getA(), segments[i].getB(), segments[j].getA(),
                  segments[j].getB());
  std::cout << "CppHilbert:" << std::endl << M << std::endl;

  /*
<<<<<<< HEAD
      // initialization of segments on a square
      std::vector<Segment> segments;
      segments.reserve(4*n); // 'n' segments per edge
      std::srand(std::time(0)); // initializing segment properties randomly
      double progress = 0.; double shift = 1./n;
      for(unsigned i=0; i<n; ++i) {
          {
              Segment s;
              s.setId(i*4);
              Eigen::Vector2d a, b;
              a << progress, 0.;
              b << progress+shift, 0.;
              s.setA(a);
              s.setB(b);
              segments.push_back(s);
          }
          {
              Segment s;
              s.setId(i*4+1);
              Eigen::Vector2d a, b;
              a << 0., progress;
              b << 0., progress+shift;
              s.setA(a);
              s.setB(b);
              segments.push_back(s);
          }
          {
              Segment s;
              s.setId(i*4+2);
              Eigen::Vector2d a, b;
              a << progress, 1.;
              b << progress+shift, 1.;
              s.setA(a);
              s.setB(b);
              segments.push_back(s);
          }
          {
              Segment s;
              s.setId(i*4+3);
              Eigen::Vector2d a, b;
              a << 1., progress;
              b << 1., progress+shift;
              s.setA(a);
              s.setB(b);
              segments.push_back(s);
          }
          progress += 1./n;
      }
      n = segments.size();
  */
  /*
      // initialization of segments on a circle
      std::vector<Segment> segments;
      segments.reserve(n);
      std::srand(std::time(0)); // initializing points properties randomly
      for(unsigned i=0; i<n; ++i) {
          Segment s;
          s.setId(i);
=======
    // initialization of segments on a square
    std::vector<Segment> segments;
    segments.reserve(4*n); // 'n' segments per edge
    std::srand(std::time(0)); // initializing segment properties randomly
    double progress = 0.; double shift = 1./n;
    for(unsigned i=0; i<n; ++i) {
        {
            Segment s;
            s.setId(i*4);
            Eigen::Vector2d a, b;
            a << progress, 0.;
            b << progress+shift, 0.;
            s.setA(a);
            s.setB(b);
            segments.push_back(s);
        }
        {
            Segment s;
            s.setId(i*4+1);
            Eigen::Vector2d a, b;
            a << 0., progress;
            b << 0., progress+shift;
            s.setA(a);
            s.setB(b);
            segments.push_back(s);
        }
        {
            Segment s;
            s.setId(i*4+2);
            Eigen::Vector2d a, b;
            a << progress, 1.;
            b << progress+shift, 1.;
            s.setA(a);
            s.setB(b);
            segments.push_back(s);
        }
        {
            Segment s;
            s.setId(i*4+3);
            Eigen::Vector2d a, b;
            a << 1., progress;
            b << 1., progress+shift;
            s.setA(a);
            s.setB(b);
            segments.push_back(s);
        }
        progress += 1./n;
    }
    n = segments.size();
*/
  /*
    // initialization of segments on a circle
    std::vector<Segment> segments;
    segments.reserve(n);
    std::srand(std::time(0)); // initializing points properties randomly
    for(unsigned i=0; i<n; ++i) {
        Segment s;
        s.setId(i);
>>>>>>> cf9b0964

          double angle = M_PI*2/n;
          Eigen::Vector2d a, b;
          a << std::cos(angle* i),     std::sin(angle* i);
          b << std::cos(angle*(i+1.)), std::sin(angle*(i+1.));

          s.setA(a);
          s.setB(b);
          segments.push_back(s);
      }
  */
}<|MERGE_RESOLUTION|>--- conflicted
+++ resolved
@@ -85,13 +85,8 @@
   node.getRect();
   node.setV();
 
-<<<<<<< HEAD
-  KernelGalerkin G;  // initialization of Galerkin kernel for 2d problem
-                     // -1/(2*pi)*log||x-y||
-=======
   KernelGalerkin
       G;  // initialization of Galerkin kernel for 2d problem -1/(2*pi)*log||x-y||
->>>>>>> cf9b0964
 
   BlockCluster bc(&node, &node);
   bc.setMatrix(&G);
@@ -111,66 +106,6 @@
   std::cout << "CppHilbert:" << std::endl << M << std::endl;
 
   /*
-<<<<<<< HEAD
-      // initialization of segments on a square
-      std::vector<Segment> segments;
-      segments.reserve(4*n); // 'n' segments per edge
-      std::srand(std::time(0)); // initializing segment properties randomly
-      double progress = 0.; double shift = 1./n;
-      for(unsigned i=0; i<n; ++i) {
-          {
-              Segment s;
-              s.setId(i*4);
-              Eigen::Vector2d a, b;
-              a << progress, 0.;
-              b << progress+shift, 0.;
-              s.setA(a);
-              s.setB(b);
-              segments.push_back(s);
-          }
-          {
-              Segment s;
-              s.setId(i*4+1);
-              Eigen::Vector2d a, b;
-              a << 0., progress;
-              b << 0., progress+shift;
-              s.setA(a);
-              s.setB(b);
-              segments.push_back(s);
-          }
-          {
-              Segment s;
-              s.setId(i*4+2);
-              Eigen::Vector2d a, b;
-              a << progress, 1.;
-              b << progress+shift, 1.;
-              s.setA(a);
-              s.setB(b);
-              segments.push_back(s);
-          }
-          {
-              Segment s;
-              s.setId(i*4+3);
-              Eigen::Vector2d a, b;
-              a << 1., progress;
-              b << 1., progress+shift;
-              s.setA(a);
-              s.setB(b);
-              segments.push_back(s);
-          }
-          progress += 1./n;
-      }
-      n = segments.size();
-  */
-  /*
-      // initialization of segments on a circle
-      std::vector<Segment> segments;
-      segments.reserve(n);
-      std::srand(std::time(0)); // initializing points properties randomly
-      for(unsigned i=0; i<n; ++i) {
-          Segment s;
-          s.setId(i);
-=======
     // initialization of segments on a square
     std::vector<Segment> segments;
     segments.reserve(4*n); // 'n' segments per edge
@@ -229,12 +164,6 @@
     for(unsigned i=0; i<n; ++i) {
         Segment s;
         s.setId(i);
->>>>>>> cf9b0964
-
-          double angle = M_PI*2/n;
-          Eigen::Vector2d a, b;
-          a << std::cos(angle* i),     std::sin(angle* i);
-          b << std::cos(angle*(i+1.)), std::sin(angle*(i+1.));
 
           s.setA(a);
           s.setB(b);
