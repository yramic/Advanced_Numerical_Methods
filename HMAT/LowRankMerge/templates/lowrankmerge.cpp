--- conflicted
+++ resolved
@@ -45,12 +45,7 @@
   assert(A1.cols() == B1.cols() && A2.cols() == B2.cols() &&
          A1.cols() == A2.cols() && "All no.s of cols should be equal to q");
 
-<<<<<<< HEAD
-  // TODO: Compute {Atilde,Btilde} as in \eqref{eq:lrfac1}/\eqref{eq:lrfac2},
-  // given \eqref{eq:adaptrunc}
-=======
   // TODO: Compute {Atilde,Btilde} as in \eqref{eq:lrfac1}/\eqref{eq:lrfac2}, given \eqref{eq:adaptrunc}
->>>>>>> cf9b0964
 
   // Dummy solution, to be replaced
   return {Eigen::MatrixXd::Zero(3, 3), Eigen::MatrixXd::Zero(3, 3)};
@@ -59,12 +54,7 @@
 
 /* SAM_LISTING_BEGIN_3 */
 std::pair<double, size_t> test_adap_rank_merge(size_t n, double rtol) {
-<<<<<<< HEAD
-  // TODO: Compute {err_Frob,p}, with p := no. of singular values larger than
-  // tolerance
-=======
   // TODO: Compute {err_Frob,p}, with p := no. of singular values larger than tolerance
->>>>>>> cf9b0964
 
   // Dummy solution, to be replaced
   return {0, 0};
