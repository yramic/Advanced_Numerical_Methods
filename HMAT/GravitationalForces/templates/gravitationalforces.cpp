/**
 * @file GravitationalForces.cpp
 * @brief NPDE homework GravitationalForces code
 * @author
 * @date
 * @copyright Developed at SAM, ETH Zurich
 */

#include "gravitationalforces.h"

#include <Eigen/src/Core/Matrix.h>

#include <chrono>
#include <limits>

namespace GravitationalForces {

/* SAM_LISTING_BEGIN_1 */
std::vector<Eigen::Vector2d> initStarPositions(unsigned int n, double mindist) {
  assertm(mindist > 0, "Minimal distance must be positive");
  const double max_md = 1.0 / (2.0 * std::sqrt(n));  // Maximal minimal distance
  if (mindist > max_md) {
    mindist = max_md;
  }
  // Vector for returning positions
  std::vector<Eigen::Vector2d> pos;
// **********************************************************************
// Code to be supplemented
// **********************************************************************
  return pos;
}
/* SAM_LISTING_END_1 */

/* SAM_LISTING_BEGIN_2 */
std::vector<Eigen::Vector2d> computeForces_direct(
    const std::vector<Eigen::Vector2d> &masspositions,
    const std::vector<double> &masses) {
  const unsigned int n = masspositions.size();
  assertm(n == masses.size(),
          "Mismatch of sizes of masspositions and masses vectors");
  // Forces will be stored in this array
  std::vector<Eigen::Vector2d> forces(n);
// **********************************************************************
// Code to be supplemented
// **********************************************************************
  return forces;
}
/* SAM_LISTING_END_2 */

/* SAM_LISTING_BEGIN_3 */
StarQuadTree::StarQuadTree(const std::vector<Eigen::Vector2d> &starpos,
                           const std::vector<double> &starmasses)
    : n(starpos.size()), starpos_(starpos), starmasses_(starmasses) {
  std::vector<unsigned int> star_idx(n);
  assertm(starmasses_.size() == n, "Size mismatch of star masses sequence");
  for (int i = 0; i < n; ++i) {
    star_idx[i] = i;
    assertm(((starpos_[i][0] >= 0.0) and (starpos_[i][0] <= 1.0) and
             (starpos_[i][1] >= 0.0) and (starpos_[i][1] <= 1.0)),
            "stars must be located insided unit square");
  }

  // Unit square is the bounding box for the whole group of stars
  Eigen::Matrix2d mainBbox;
  mainBbox << 0.0, 1.0, 0.0, 1.0;  // First row: x-coords, second row: y-coords

  root_ = std::move(std::make_unique<StarQuadTree::StarQuadTreeNode>(
      star_idx, mainBbox, *this));
}
/* SAM_LISTING_END_3 */

/* SAM_LISTING_BEGIN_X */
StarQuadTree::StarQuadTreeNode::StarQuadTreeNode(
    std::vector<unsigned int> star_idx, Eigen::Matrix2d bbox,
    StarQuadTree &tree)
    : star_idx_(star_idx), bbox_(bbox), mass(0.0), center({0, 0}) {
  assertm(star_idx_.size() > 0, "Can't create a node without stars...");
// **********************************************************************
// Code to be supplemented
// **********************************************************************
}

/* SAM_LISTING_END_X */

void StarQuadTree::outputQuadTree(std::ostream &o) const {
  o << "StarQuadTree with " << n << " stars, " << no_clusters_ << " clusters, "
    << no_leaves_ << " leaves" << std::endl;
  std::function<void(const StarQuadTreeNode *, int)> recursive_output =
      [&](const StarQuadTreeNode *node, int level) -> void {
    if (node != nullptr) {  // Safeguard
      const std::string indent(level, '>');
      o << indent << " Node on level " << level << ", star_idx_ = ";
      for (unsigned int idx : node->star_idx_) {
        o << idx << ' ';
      }
      o << std::endl;
      // indent << " bbox = " << node->bbox_ << std::endl
      o << indent << " center = " << node->center.transpose()
        << ", mass = " << node->mass << std::endl;
      for (unsigned int i : {0, 1, 2, 3}) {
        if (node->sons_[i]) {
          o << indent << " ### SON " << i << " ####" << std::endl;
          recursive_output((node->sons_[i]).get(), level + 1);
        }
      }
    }
  };
  recursive_output(root_.get(), 0);
}

StarQuadTreeClustering::StarQuadTreeClustering(
    const std::vector<Eigen::Vector2d> &starpos,
    const std::vector<double> &starmasses)
    : StarQuadTree(starpos, starmasses) {}

/* SAM_LISTING_BEGIN_5 */
bool StarQuadTreeClustering::isAdmissible(const StarQuadTreeNode &node,
                                          Eigen::Vector2d p, double eta) const {
  // Implements admissibility condition \lref{eq:admstar}
  bool admissible;
// **********************************************************************
// Code to be supplemented
// **********************************************************************
  return admissible;
}
/* SAM_LISTING_END_5 */

/* SAM_LISTING_BEGIN_6 */
Eigen::Vector2d StarQuadTreeClustering::forceOnStar(unsigned int j,
                                                    double eta) const {
  Eigen::Vector2d acc;  // For summation of force
  acc.setZero();
// **********************************************************************
// Code to be supplemented
// **********************************************************************
  return acc;
}
/* SAM_LISTING_END_6 */

/* SAM_LISTING_BEGIN_7 */
std::vector<double> forceError(const StarQuadTreeClustering &qt,
                               const std::vector<double> &etas) {
  std::vector<double> error(etas.size());  // For returning errors
// **********************************************************************
// Code to be supplemented
// **********************************************************************
  return error;
}
/* SAM_LISTING_END_7 */

/* SAM_LISTING_BEGIN_8 */
std::pair<double, double> measureRuntimes(unsigned int n, unsigned int n_runs) {
  assertm((n > 1), "At least two stars required!");
  // Initialize star positions
  std::vector<Eigen::Vector2d> pos = GravitationalForces::initStarPositions(n);
  // All stars have equal (unit) mass
  std::vector<double> mass(n, 1.0);
<<<<<<< HEAD
  double ms_exact =
      std::numeric_limits<double>::max();  // Time measured for exact evaluation
  double ms_cluster =
      std::numeric_limits<double>::max();  // Time taken for clustering-based
                                           // evaluatiion
=======
  double ms_exact = std::numeric_limits<double>::max();    // Time measured for exact evaluation
  double ms_cluster = std::numeric_limits<double>::max();  // Time taken for clustering-based evaluatiion
>>>>>>> 716b727a
// **********************************************************************
// Code to be supplemented
// **********************************************************************
  return {ms_exact, ms_cluster};
}
/* SAM_LISTING_END_8 */

}  // namespace GravitationalForces

/* SAM_LISTING_BEGIN_9 */
void runtimemeasuredemo(void) {
  auto t1 = std::chrono::high_resolution_clock::now();
  double s = 0.0;
  for (long int i = 0; i < 10000000; ++i) {
    s += 1.0 / std::sqrt((double)i);
  }
  auto t2 = std::chrono::high_resolution_clock::now();
  /* Getting number of milliseconds as a double. */
  std::chrono::duration<double, std::milli> ms_double = t2 - t1;
  std::cout << "Runtime = " << ms_double.count() << "ms\n";
}
/* SAM_LISTING_END_9 */<|MERGE_RESOLUTION|>--- conflicted
+++ resolved
@@ -155,19 +155,14 @@
   std::vector<Eigen::Vector2d> pos = GravitationalForces::initStarPositions(n);
   // All stars have equal (unit) mass
   std::vector<double> mass(n, 1.0);
-<<<<<<< HEAD
   double ms_exact =
       std::numeric_limits<double>::max();  // Time measured for exact evaluation
   double ms_cluster =
       std::numeric_limits<double>::max();  // Time taken for clustering-based
                                            // evaluatiion
-=======
-  double ms_exact = std::numeric_limits<double>::max();    // Time measured for exact evaluation
-  double ms_cluster = std::numeric_limits<double>::max();  // Time taken for clustering-based evaluatiion
->>>>>>> 716b727a
-// **********************************************************************
-// Code to be supplemented
-// **********************************************************************
+  // **********************************************************************
+  // Code to be supplemented
+  // **********************************************************************
   return {ms_exact, ms_cluster};
 }
 /* SAM_LISTING_END_8 */
