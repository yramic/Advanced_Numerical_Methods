#ifndef ABC_H_
#define ABC_H_


#ifndef ABC_H_
#define ABC_H_


#include <Eigen/Dense>
#include <Eigen/Sparse>
#include <Eigen/SparseLU>
#include <cmath>
#include <fstream>
#include <iomanip>
#include <iostream>
#include <unsupported/Eigen/FFT>

using namespace Eigen;
using namespace std;

namespace AbsorbingBoundaryCondition {
/* @brief Compute the convolution quadrature weights for Laplace transform F
 * \param F     Template function for the Laplace transform
 * \param delta Template function determining the multistep method
 * \param tau   Time step size
 * \param M     Number of time steps
 * \\return convolution quadrature weights
 */
/* SAM_LISTING_BEGIN_0 */
template <typename FFUNC, typename DFUNC>
VectorXd cqweights_by_dft(const FFUNC& F, const DFUNC& delta, double tau,
                          size_t M) {
  Eigen::VectorXcd w = Eigen::VectorXd::Zero(M + 1);
  // **********************************************************************
  // Your Solution here
  // **********************************************************************/
  return w.real();
}
/* SAM_LISTING_END_0 */

/* @brief Build the sparse symmetric tri-diagonal matrix
 * \param N Number of discretization intervals in space
 * \\return SparseMatrix A
 */
/* SAM_LISTING_BEGIN_1 */
SparseMatrix<double> compute_matA(size_t N) {
  double h = 1. / N;
  VectorXd grid = VectorXd::LinSpaced(N + 1, 0., 1.);

  SparseMatrix<double> A(N + 1, N + 1);
  A.reserve(3 * N + 1);  // 3(N+1) - 2
// **********************************************************************
// Your Solution here
// **********************************************************************/
  return A;
}
/* SAM_LISTING_END_1 */

/* @brief Find the unknown function u at final time t = 1 in the evolution problem
 * using Galerkin discretization and convolution quadrature (BDF-2)
 * \param g Template function for the right-hand side
 * \param M Number of discretization intervals in time
 * \param N Number of discretization intervals in space
 * \param T Final Time
 * \\return Values of u at final time t = T
 */
/* SAM_LISTING_BEGIN_2 */
template <typename FUNC>
VectorXd solve_IBVP(const FUNC& g, size_t M, size_t N, double T) {
  MatrixXcd u = MatrixXcd::Zero(N + 1, M + 1);
  auto F = [](complex<double> s) { return log(s) / (s * s + 1.); };
  // matrix A
  SparseMatrix<double> A(N + 1, N + 1);
  A = compute_matA(N);
  // convolution weights
  auto delta = [](std::complex<double> z) {
    return 1.0 / 2.0 * z * z - 2.0 * z + 3.0 / 2.0;
  };
  double tau = T / M;
  Eigen::VectorXd w = cqweights_by_dft(F, delta, tau, M);
// **********************************************************************
// Your Solution here
// **********************************************************************/
  return u.col(M).real();
}
<<<<<<< HEAD
/* SAM_LISTING_END_2 */
}  // namespace AbsorbingBoundaryCondition
#endif  // Macro ABC_H_
=======
/* SAM_LISTING_END_2 */
>>>>>>> 377222aa
<|MERGE_RESOLUTION|>--- conflicted
+++ resolved
@@ -83,10 +83,6 @@
 // **********************************************************************/
   return u.col(M).real();
 }
-<<<<<<< HEAD
 /* SAM_LISTING_END_2 */
 }  // namespace AbsorbingBoundaryCondition
-#endif  // Macro ABC_H_
-=======
-/* SAM_LISTING_END_2 */
->>>>>>> 377222aa
+#endif  // Macro ABC_H_