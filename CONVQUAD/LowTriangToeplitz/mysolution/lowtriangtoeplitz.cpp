#include <Eigen/Dense>
#include <chrono>
#include <cmath>
#include <iostream>
#include <unsupported/Eigen/FFT>

namespace LowTriangToeplitz {

/* @brief Generate a Toeplitz matrix
 * \param c Vector of entries of first column of the Toeplitz matrix
 * \param r Vector of entries of first row of the Toeplitz matrix
 * \\return Toeplitz matrix
 */
Eigen::MatrixXcd toeplitz(const Eigen::VectorXcd& c,
                          const Eigen::VectorXcd& r) {
  if (c(0) != r(0)) {
    std::cerr << "First entries of c and r are different!" << std::endl
              << "We assign the first entry of c to the diagonal" << std::endl;
  }

  // Initialization
  const auto m = c.size();
  const auto n = r.size();
  Eigen::MatrixXcd T(m, n);

  for (int i = 0; i < n; ++i) {
    T.col(i).tail(m - i) = c.head(m - i);
  }
  for (int i = 0; i < m; ++i) {
    T.row(i).tail(n - i - 1) = r.segment(1, n - i - 1);
  }  // Do not reassign the diagonal!

  return T;
}

/* @brief Multiply a Circulant matrix with a vector, using FFT
 * \param u Generating vector for the Circulant matrix
 * \param x Vector
 * \\return Circulant(u)*x
 */
Eigen::VectorXcd pconvfft(const Eigen::VectorXcd& u,
                          const Eigen::VectorXcd& x) {
  Eigen::FFT<double> fft;
  const Eigen::VectorXcd tmp = (fft.fwd(u)).cwiseProduct(fft.fwd(x));
  return fft.inv(tmp);
}

/* @brief Multiply a Toeplitz matrix with a vector, uses pconvfft
 * \param c Vector of entries of first column of the Toeplitz matrix
 * \param r Vector of entries of first row of the Toeplitz matrix
 * \param x Vector
 * \\return toeplitz(c,r)*x
 */
Eigen::VectorXcd toepMatVecMult(const Eigen::VectorXcd& c,
                                const Eigen::VectorXcd& r,
                                const Eigen::VectorXcd& x) {
  assert(c.size() == x.size() && r.size() == x.size() &&
         "c, r, x have different lengths!");

  const auto n = c.size();
  Eigen::VectorXcd cr_tmp(2 * n);
  Eigen::VectorXcd x_tmp(2 * n);

  cr_tmp.head(n) = c;
  cr_tmp[n] = 0;
  cr_tmp.tail(n - 1) = r.tail(n - 1).reverse();

  x_tmp.head(n) = x;
  x_tmp.tail(n) = Eigen::VectorXcd::Zero(n);

  Eigen::VectorXcd y = pconvfft(cr_tmp, x_tmp);

  return y.head(n);
}

Eigen::VectorXcd ltpMultold(const Eigen::VectorXcd& f,
                            const Eigen::VectorXcd& g) {
  assert(f.size() == g.size() && "f and g vectors must have the same length!");

  const auto n = f.size();
  return toepMatVecMult(f, Eigen::VectorXcd::Zero(n), g);
}

/* @brief Multiply two lower triangular Toeplitz matrices
 * \param f Vector of entries of first lower triangular Toeplitz matrix
 * \param g Vector of entries of second lower triangular Toeplitz matrix
 * \\return Vector of entries of output lower triangular Toeplitz matrix
 */
/* SAM_LISTING_BEGIN_0 */
Eigen::VectorXcd ltpMult(const Eigen::VectorXcd& f, const Eigen::VectorXcd& g) {
  assert(f.size() == g.size() && "f and g vectors must have the same length!");
  const auto n = f.size();
  Eigen::VectorXcd res(n);
  // **********************************************************************
  // Your Solution here
  // **********************************************************************
  return res;
}
/* SAM_LISTING_END_0 */

/* SAM_LISTING_BEGIN_1 */
std::tuple<double, double, double> runtimes_ltpMult(unsigned int N) {
  // Runtime of matrix-matrix, matrix-vector and vector-vector multiplication
  // in seconds
  double s_dense, s_mv, s_ltp;

  // **********************************************************************
  // Code to be supplemented
  // **********************************************************************

  return {s_dense, s_mv, s_ltp};
}
/* SAM_LISTING_END_1 */

/* @brief Solve a linear problem involving a lower triangular Toeplitz matrix
 * \param f Vector of entries of lower triangular Toeplitz matrix
 * \param y Right-hand side of linear problem
 * \\return Solution of linear problem
 */
/* SAM_LISTING_BEGIN_2 */
Eigen::VectorXcd ltpSolve(const Eigen::VectorXcd& f,
                          const Eigen::VectorXcd& y) {
  assert(f.size() == y.size() && "f and y vectors must have the same length!");
  assert(abs(f(0)) > 1e-10 &&
         "Lower triangular Toeplitz matrix must be invertible!");
  assert(log2(f.size()) == floor(log2(f.size())) &&
         "Size of f must be a power of 2!");

  const auto n = f.size();
  if (n == 1) {
    return y.cwiseQuotient(f);
  }
  Eigen::VectorXcd u(n);

  // **********************************************************************
  // Your Solution here
  // **********************************************************************
  return u;
}
/* SAM_LISTING_END_2 */

/* SAM_LISTING_BEGIN_3 */
std::pair<double, double> runtimes_ltpSolve(unsigned int N) {
  // Runtime of Eigen's triangular solver and ltpSolve() in seconds
  double s_tria, s_ltp;

  // **********************************************************************
  // Code to be supplemented
  // **********************************************************************
  return {s_tria, s_ltp};
}
/* SAM_LISTING_END_3 */

// check accuracy ltpMult
void test_accuracy_ltpMult() {
  std::size_t n = 4;
  Eigen::VectorXcd c1(n), c2(n), r1(n), r2(n), y(n);
  c1 << 1, 2, 3, 4;
  r1 << 1, 0, 0, 0;
  c2 << 5, 6, 7, 8;
  r2 << 5, 0, 0, 0;
  Eigen::MatrixXcd T1 = toeplitz(c1, r1);
  Eigen::MatrixXcd T2 = toeplitz(c2, r2);

  std::cout << "\nCheck that ltpMult is correct" << std::endl;
  Eigen::VectorXcd c1c2 = ltpMult(c1, c2);
  Eigen::MatrixXcd T1T2 = T1 * T2;
  std::cout << "Error = " << (c1c2 - T1T2.col(0)).norm() << std::endl;
}

<<<<<<< HEAD
// measure time ltpMult
void time_measure_ltpMult() {
  std::size_t nl = 12;
  std::size_t n_start = 4;
  std::size_t n_end = n_start * pow(2, nl - 1);
  int num_repititions = 6;

  Eigen::VectorXd error(nl), et_slow(nl), et_fast(nl);
  std::clock_t start_time, end_time;
  double et_sum;

  std::cout << "\nMatrix size, start: " << n_start << std::endl;
  std::cout << "Matrix size, end: " << n_end << std::endl;
  std::cout << "Number of matrices: " << nl << "\n" << std::endl;

  std::size_t n = n_start;
  for (int l = 0; l < nl; l++) {
    Eigen::VectorXcd c(n), r(n), v(n);
    c = Eigen::VectorXcd::Random(n);
    v = Eigen::VectorXcd::Constant(n, 1.0);
    r.setZero();
    r(0) = c(0);

    Eigen::MatrixXcd T = toeplitz(c, r);

    et_sum = 0;
    Eigen::VectorXcd T_mult_v;
    for (int k = 0; k < num_repititions; k++) {
      start_time = clock();
      T_mult_v = T * v;
      end_time = clock();
      if (k > 0) et_sum += static_cast<double>(end_time - start_time) / CLOCKS_PER_SEC;
    }
    et_slow(l) = et_sum / (num_repititions - 1);

    et_sum = 0;
    Eigen::VectorXcd c_conv_v;
    for (int k = 0; k < num_repititions; k++) {
      start_time = clock();
      c_conv_v = ltpMult(c, v);
      end_time = clock();
      if (k > 0) et_sum += static_cast<double>(end_time - start_time) / CLOCKS_PER_SEC;
    }
    et_fast(l) = et_sum / (num_repititions - 1);

    error(l) = (c_conv_v - T_mult_v.col(0)).norm();
    std::cout << l << "\t" << n << "\t" << error(l) << "\t" << et_slow(l)
              << "\t" << et_fast(l) << std::endl;

    n *= 2;
  }
}

=======
>>>>>>> 547ecaf5
// check accuracy ltpSolve
void test_accuracy_ltpSolve() {
  std::size_t n = 4;
  Eigen::VectorXcd c(n), r(n), y(n);
  c << 1, 2, 3, 4;
  r.setZero();
  r(0) = c(0);
  y << 9, 10, 11, 12;
  Eigen::MatrixXcd T = toeplitz(c, r);

  std::cout << "\nCheck that ltpSolve is correct" << std::endl;
  Eigen::VectorXcd u_rec = ltpSolve(c, y);
  Eigen::VectorXcd u_sol = T.triangularView<Eigen::Lower>().solve(y);
  std::cout << "Error = " << (u_rec - u_sol).norm() << std::endl;
}

<<<<<<< HEAD
// measure time ltpSolve
void time_measure_ltpSolve() {
  std::size_t nl = 13;
  std::size_t n_start = 4;
  std::size_t n_end = n_start * std::pow(2, nl - 1);
  int num_repititions = 6;

  Eigen::VectorXd error(nl), et_slow(nl), et_fast(nl);
  std::clock_t start_time, end_time;
  double et_sum;

  std::cout << "\nMatrix size, start: " << n_start << std::endl;
  std::cout << "Matrix size, end: " << n_end << std::endl;
  std::cout << "Number of matrices: " << nl << "\n" << std::endl;

  std::size_t n = n_start;
  for (int l = 0; l < nl; l++) {
    Eigen::VectorXcd c(n), r(n), v(n);
    for (int i = 0; i < n; i++) {
      c(i) = i + 1;
    }
    v = Eigen::VectorXcd::Constant(n, 1.0);
    r.setZero();
    r(0) = c(0);

    Eigen::MatrixXcd T = toeplitz(c, r);
    Eigen::VectorXcd T_mult_v = ltpMult(c, v);

    et_sum = 0;
    Eigen::VectorXcd u_sol;
    for (int k = 0; k < num_repititions; k++) {
      start_time = clock();
      u_sol = T.triangularView<Eigen::Lower>().solve(T_mult_v);
      end_time = clock();
      if (k > 0) et_sum += double(end_time - start_time) / CLOCKS_PER_SEC;
    }
    et_slow(l) = et_sum / (num_repititions - 1);

    et_sum = 0;
    Eigen::VectorXcd u_rec;
    for (int k = 0; k < num_repititions; k++) {
      start_time = clock();
      u_rec = ltpSolve(c, T_mult_v);
      end_time = clock();
      if (k > 0) et_sum += double(end_time - start_time) / CLOCKS_PER_SEC;
    }
    et_fast(l) = et_sum / (num_repititions - 1);

    error(l) = (u_sol - u_rec).norm() / (T_mult_v).norm();
    std::cout << l << "\t" << n << "\t" << error(l) << "\t" << et_slow(l)
              << "\t" << et_fast(l) << std::endl;

    n *= 2;
  }
}

=======
>>>>>>> 547ecaf5
}  // namespace LowTriangToeplitz

// End of file<|MERGE_RESOLUTION|>--- conflicted
+++ resolved
@@ -19,8 +19,8 @@
   }
 
   // Initialization
-  const auto m = c.size();
-  const auto n = r.size();
+  std::size_t m = c.size();
+  std::size_t n = r.size();
   Eigen::MatrixXcd T(m, n);
 
   for (int i = 0; i < n; ++i) {
@@ -41,7 +41,7 @@
 Eigen::VectorXcd pconvfft(const Eigen::VectorXcd& u,
                           const Eigen::VectorXcd& x) {
   Eigen::FFT<double> fft;
-  const Eigen::VectorXcd tmp = (fft.fwd(u)).cwiseProduct(fft.fwd(x));
+  Eigen::VectorXcd tmp = (fft.fwd(u)).cwiseProduct(fft.fwd(x));
   return fft.inv(tmp);
 }
 
@@ -57,12 +57,11 @@
   assert(c.size() == x.size() && r.size() == x.size() &&
          "c, r, x have different lengths!");
 
-  const auto n = c.size();
-  Eigen::VectorXcd cr_tmp(2 * n);
-  Eigen::VectorXcd x_tmp(2 * n);
+  std::size_t n = c.size();
+  Eigen::VectorXcd cr_tmp(2 * n), x_tmp(2 * n);
 
   cr_tmp.head(n) = c;
-  cr_tmp[n] = 0;
+  cr_tmp.tail(n) = Eigen::VectorXcd::Zero(n);
   cr_tmp.tail(n - 1) = r.tail(n - 1).reverse();
 
   x_tmp.head(n) = x;
@@ -77,7 +76,7 @@
                             const Eigen::VectorXcd& g) {
   assert(f.size() == g.size() && "f and g vectors must have the same length!");
 
-  const auto n = f.size();
+  std::size_t n = f.size();
   return toepMatVecMult(f, Eigen::VectorXcd::Zero(n), g);
 }
 
@@ -89,7 +88,7 @@
 /* SAM_LISTING_BEGIN_0 */
 Eigen::VectorXcd ltpMult(const Eigen::VectorXcd& f, const Eigen::VectorXcd& g) {
   assert(f.size() == g.size() && "f and g vectors must have the same length!");
-  const auto n = f.size();
+  std::size_t n = f.size();
   Eigen::VectorXcd res(n);
   // **********************************************************************
   // Your Solution here
@@ -126,15 +125,18 @@
   assert(log2(f.size()) == floor(log2(f.size())) &&
          "Size of f must be a power of 2!");
 
-  const auto n = f.size();
+  std::size_t n = f.size();
   if (n == 1) {
     return y.cwiseQuotient(f);
   }
+
+  Eigen::VectorXcd u_head = ltpSolve(f.head(n / 2), y.head(n / 2));
+  Eigen::VectorXcd t =
+      y.tail(n / 2) -
+      toepMatVecMult(f.tail(n / 2), f.segment(1, n / 2).reverse(), u_head);
+  Eigen::VectorXcd u_tail = ltpSolve(f.head(n / 2), t);
   Eigen::VectorXcd u(n);
-
-  // **********************************************************************
-  // Your Solution here
-  // **********************************************************************
+  u << u_head, u_tail;
   return u;
 }
 /* SAM_LISTING_END_2 */
@@ -168,62 +170,6 @@
   std::cout << "Error = " << (c1c2 - T1T2.col(0)).norm() << std::endl;
 }
 
-<<<<<<< HEAD
-// measure time ltpMult
-void time_measure_ltpMult() {
-  std::size_t nl = 12;
-  std::size_t n_start = 4;
-  std::size_t n_end = n_start * pow(2, nl - 1);
-  int num_repititions = 6;
-
-  Eigen::VectorXd error(nl), et_slow(nl), et_fast(nl);
-  std::clock_t start_time, end_time;
-  double et_sum;
-
-  std::cout << "\nMatrix size, start: " << n_start << std::endl;
-  std::cout << "Matrix size, end: " << n_end << std::endl;
-  std::cout << "Number of matrices: " << nl << "\n" << std::endl;
-
-  std::size_t n = n_start;
-  for (int l = 0; l < nl; l++) {
-    Eigen::VectorXcd c(n), r(n), v(n);
-    c = Eigen::VectorXcd::Random(n);
-    v = Eigen::VectorXcd::Constant(n, 1.0);
-    r.setZero();
-    r(0) = c(0);
-
-    Eigen::MatrixXcd T = toeplitz(c, r);
-
-    et_sum = 0;
-    Eigen::VectorXcd T_mult_v;
-    for (int k = 0; k < num_repititions; k++) {
-      start_time = clock();
-      T_mult_v = T * v;
-      end_time = clock();
-      if (k > 0) et_sum += static_cast<double>(end_time - start_time) / CLOCKS_PER_SEC;
-    }
-    et_slow(l) = et_sum / (num_repititions - 1);
-
-    et_sum = 0;
-    Eigen::VectorXcd c_conv_v;
-    for (int k = 0; k < num_repititions; k++) {
-      start_time = clock();
-      c_conv_v = ltpMult(c, v);
-      end_time = clock();
-      if (k > 0) et_sum += static_cast<double>(end_time - start_time) / CLOCKS_PER_SEC;
-    }
-    et_fast(l) = et_sum / (num_repititions - 1);
-
-    error(l) = (c_conv_v - T_mult_v.col(0)).norm();
-    std::cout << l << "\t" << n << "\t" << error(l) << "\t" << et_slow(l)
-              << "\t" << et_fast(l) << std::endl;
-
-    n *= 2;
-  }
-}
-
-=======
->>>>>>> 547ecaf5
 // check accuracy ltpSolve
 void test_accuracy_ltpSolve() {
   std::size_t n = 4;
@@ -240,65 +186,6 @@
   std::cout << "Error = " << (u_rec - u_sol).norm() << std::endl;
 }
 
-<<<<<<< HEAD
-// measure time ltpSolve
-void time_measure_ltpSolve() {
-  std::size_t nl = 13;
-  std::size_t n_start = 4;
-  std::size_t n_end = n_start * std::pow(2, nl - 1);
-  int num_repititions = 6;
-
-  Eigen::VectorXd error(nl), et_slow(nl), et_fast(nl);
-  std::clock_t start_time, end_time;
-  double et_sum;
-
-  std::cout << "\nMatrix size, start: " << n_start << std::endl;
-  std::cout << "Matrix size, end: " << n_end << std::endl;
-  std::cout << "Number of matrices: " << nl << "\n" << std::endl;
-
-  std::size_t n = n_start;
-  for (int l = 0; l < nl; l++) {
-    Eigen::VectorXcd c(n), r(n), v(n);
-    for (int i = 0; i < n; i++) {
-      c(i) = i + 1;
-    }
-    v = Eigen::VectorXcd::Constant(n, 1.0);
-    r.setZero();
-    r(0) = c(0);
-
-    Eigen::MatrixXcd T = toeplitz(c, r);
-    Eigen::VectorXcd T_mult_v = ltpMult(c, v);
-
-    et_sum = 0;
-    Eigen::VectorXcd u_sol;
-    for (int k = 0; k < num_repititions; k++) {
-      start_time = clock();
-      u_sol = T.triangularView<Eigen::Lower>().solve(T_mult_v);
-      end_time = clock();
-      if (k > 0) et_sum += double(end_time - start_time) / CLOCKS_PER_SEC;
-    }
-    et_slow(l) = et_sum / (num_repititions - 1);
-
-    et_sum = 0;
-    Eigen::VectorXcd u_rec;
-    for (int k = 0; k < num_repititions; k++) {
-      start_time = clock();
-      u_rec = ltpSolve(c, T_mult_v);
-      end_time = clock();
-      if (k > 0) et_sum += double(end_time - start_time) / CLOCKS_PER_SEC;
-    }
-    et_fast(l) = et_sum / (num_repititions - 1);
-
-    error(l) = (u_sol - u_rec).norm() / (T_mult_v).norm();
-    std::cout << l << "\t" << n << "\t" << error(l) << "\t" << et_slow(l)
-              << "\t" << et_fast(l) << std::endl;
-
-    n *= 2;
-  }
-}
-
-=======
->>>>>>> 547ecaf5
 }  // namespace LowTriangToeplitz
 
 // End of file