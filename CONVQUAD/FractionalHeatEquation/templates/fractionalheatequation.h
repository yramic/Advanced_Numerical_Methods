--- conflicted
+++ resolved
@@ -180,69 +180,9 @@
   };
   // Initialize the numerical solution. This implementation is, for the sake of clarity, not memory-efficient.
   Eigen::MatrixXd mu_vecs(N, M + 1);
-<<<<<<< HEAD
   // **********************************************************************
   // Your Solution here
   // **********************************************************************/
-=======
-  // Initialise array for the whole right hand side (all timepoints)
-  Eigen::MatrixXd phi(N, M + 1);
-  // Initialise array for the right hand side at a single timepoint
-  Eigen::VectorXd phi_slice(N);  //TODO: Check this
-  // Set radius of integral contour
-  double r = std::pow(10, -16.0 / (2 * M + 2));
-  // Set gridpoints
-  std::vector<Eigen::Vector2d> gridpoints = generateGrid(n);
-  for (int time_ind = 0; time_ind < M + 1; time_ind++) {
-    // Evaluate rhs
-    for (int space_ind = 0; space_ind < N; space_ind++) {
-      phi_slice[space_ind] = f(time_ind * tau, gridpoints[space_ind]);
-    }
-    phi.col(time_ind) = std::pow(r, time_ind) * h * h * phi_slice;
-  }
-  // Transform the right-hand side from the time domain into the frequency domain
-  Eigen::MatrixXcd phi_hat(N, M + 1);
-  Eigen::FFT<double> fft;
-  for (int space_ind = 0; space_ind < N; space_ind++) {
-    Eigen::VectorXcd in =
-        phi.row(space_ind).template cast<std::complex<double>>();
-    Eigen::VectorXcd out(M + 1);
-    out = fft.fwd(in);
-    phi_hat.row(space_ind) = out;
-  }
-  // Initializing the frequency domain numerical solution
-  Eigen::MatrixXcd mu_hat(N, M + 1);
-  // Complex variable containing the imaginary unit and the discrete frequencies
-  std::complex<double> s_l;
-  std::complex<double> imag(0, 1);
-  for (int freq_ind = 0; freq_ind < M + 1; freq_ind++) {
-    s_l = delta(r * std::exp(-2 * M_PI * imag * ((double)freq_ind) /
-                             (double)(M + 1))) /
-          tau;
-    std::cout << s_l << std::endl;
-    // Applying the time-harmonic operator $G(s_l)^{-1}= (\sqrt{s_l}M+A)^{-1}$
-    SqrtsMplusA slMplusA(n, s_l);
-    Eigen::VectorXcd phi_hat_slice(N);
-    Eigen::VectorXcd mu_hat_slice(N);
-    phi_hat_slice = phi_hat.col(freq_ind);
-    mu_hat_slice = slMplusA.solve(phi_hat_slice);
-    mu_hat.col(freq_ind) = mu_hat_slice;
-  }
-  // Transform the numerical solution from the frequency domain to the time domain
-  for (int space_ind = 0; space_ind < N; space_ind++) {
-    Eigen::VectorXcd in = mu_hat.row(space_ind);
-    Eigen::VectorXcd out(N);
-    out = fft.inv(in);
-    mu_vecs.row(space_ind) = out.real();
-  }
-  // Rescaling of the numerical solution
-  for (int time_ind = 0; time_ind < M + 1; time_ind++) {
-    mu_vecs.col(time_ind) *= std::pow(r, -time_ind);
-  }
-  // ************************************************************
-  // TO BE SUPPLEMENTED
-  // ************************************************************
->>>>>>> 9f23489a
   return mu_vecs.col(M);
 }
 /* SAM_LISTING_END_5 */
