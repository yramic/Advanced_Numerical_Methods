--- conflicted
+++ resolved
@@ -168,18 +168,11 @@
   std::vector<Eigen::Vector2d> gridpoints = generateGrid(n);
   Eigen::MatrixXd rhs(N, (M + 1));
   for (int time_ind = 0; time_ind < M + 1; time_ind++) {
-<<<<<<< HEAD
-      // Evaluate rhs
-      for (int space_ind = 0; space_ind < N; space_ind++) {
-          rhs(space_ind,time_ind) = h*h*f(time_ind * tau, gridpoints[space_ind]);
-      }
-=======
     // Evaluate rhs
     for (int space_ind = 0; space_ind < N; space_ind++) {
       rhs(space_ind, time_ind) =
           h * h * f(time_ind * tau, gridpoints[space_ind]);
     }
->>>>>>> 7d43777c
   }
 #if SOLUTION
   std::function<Eigen::MatrixXd(unsigned, Eigen::VectorXd, Eigen::MatrixXd,
@@ -231,10 +224,9 @@
     SOURCEFN &&f, unsigned int n, double T, unsigned int L,
     RECORDER rec = [](const Eigen::VectorXd &mu_n) {}) {
   const unsigned int N = n * n;
-  double h = 1.0 / (n + 1);
   const unsigned int M = std::pow(2, L) - 1;
   double tau = T * 1.0 / M;
-  double h = 1.0/(n+1.0);
+  double h = 1.0 / (n + 1.0);
   auto delta = [](std::complex<double> z) {
     return 1.0 - z;
     //return 1.0 / 2.0 * z * z - 2.0 * z + 3.0 / 2.0;
@@ -255,12 +247,7 @@
     for (int space_ind = 0; space_ind < N; space_ind++) {
       phi_slice[space_ind] = f(time_ind * tau, gridpoints[space_ind]);
     }
-<<<<<<< HEAD
-    //phi[time_ind] = std::pow(r, time_ind) * phi_slice; //TODO: check this
-    phi.col(time_ind) = std::pow(r, time_ind) * phi_slice;
-=======
     phi.col(time_ind) = std::pow(r, time_ind) * h * h * phi_slice;
->>>>>>> 7d43777c
   }
   // Transform the right-hand side from the time domain into the frequency domain
   Eigen::MatrixXcd phi_hat(N, M + 1);
